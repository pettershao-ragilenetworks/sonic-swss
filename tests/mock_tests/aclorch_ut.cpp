#include "ut_helper.h"

extern sai_object_id_t gSwitchId;

extern SwitchOrch *gSwitchOrch;
extern CrmOrch *gCrmOrch;
extern PortsOrch *gPortsOrch;
extern RouteOrch *gRouteOrch;
extern IntfsOrch *gIntfsOrch;
extern NeighOrch *gNeighOrch;
extern FgNhgOrch *gFgNhgOrch;

extern FdbOrch *gFdbOrch;
extern MirrorOrch *gMirrorOrch;
extern VRFOrch *gVrfOrch;

extern sai_acl_api_t *sai_acl_api;
extern sai_switch_api_t *sai_switch_api;
extern sai_port_api_t *sai_port_api;
extern sai_vlan_api_t *sai_vlan_api;
extern sai_bridge_api_t *sai_bridge_api;
extern sai_route_api_t *sai_route_api;
extern sai_next_hop_group_api_t* sai_next_hop_group_api;
extern string gMySwitchType;

using namespace saimeta;

namespace aclorch_test
{
    using namespace std;

    struct AclTestBase : public ::testing::Test
    {
        vector<int32_t *> m_s32list_pool;

        virtual ~AclTestBase()
        {
            for (auto p : m_s32list_pool)
            {
                free(p);
            }
        }
    };

    struct AclTest : public AclTestBase
    {

        struct CreateAclResult
        {
            bool ret_val;

            vector<sai_attribute_t> attr_list;
        };

        shared_ptr<swss::DBConnector> m_config_db;

        AclTest()
        {
            m_config_db = make_shared<swss::DBConnector>("CONFIG_DB", 0);
        }

        void SetUp() override
        {
            ASSERT_EQ(gCrmOrch, nullptr);
            gCrmOrch = new CrmOrch(m_config_db.get(), CFG_CRM_TABLE_NAME);

            ASSERT_EQ(sai_acl_api, nullptr);
            sai_acl_api = new sai_acl_api_t();
        }

        void TearDown() override
        {
            delete gCrmOrch;
            gCrmOrch = nullptr;

            delete sai_acl_api;
            sai_acl_api = nullptr;
        }

        shared_ptr<CreateAclResult> createAclTable(AclTable &acl)
        {
            auto ret = make_shared<CreateAclResult>();

            auto spy = SpyOn<SAI_API_ACL, SAI_OBJECT_TYPE_ACL_TABLE>(&sai_acl_api->create_acl_table);
            spy->callFake([&](sai_object_id_t *oid, sai_object_id_t, uint32_t attr_count, const sai_attribute_t *attr_list) -> sai_status_t {
                for (uint32_t i = 0; i < attr_count; ++i)
                {
                    ret->attr_list.emplace_back(attr_list[i]);
                }
                return SAI_STATUS_SUCCESS;
            });

            ret->ret_val = acl.create();
            return ret;
        }
    };

    TEST_F(AclTest, Create_L3_Acl_Table)
    {
        AclTable acltable;
        acltable.type = ACL_TABLE_L3;
        auto res = createAclTable(acltable);

        ASSERT_TRUE(res->ret_val);

        auto v = vector<swss::FieldValueTuple>(
            { { "SAI_ACL_TABLE_ATTR_ACL_BIND_POINT_TYPE_LIST", "2:SAI_ACL_BIND_POINT_TYPE_PORT,SAI_ACL_BIND_POINT_TYPE_LAG" },
              { "SAI_ACL_TABLE_ATTR_FIELD_ETHER_TYPE", "true" },
              { "SAI_ACL_TABLE_ATTR_FIELD_OUTER_VLAN_ID", "true" },
              { "SAI_ACL_TABLE_ATTR_FIELD_ACL_IP_TYPE", "true" },
              { "SAI_ACL_TABLE_ATTR_FIELD_IP_PROTOCOL", "true" },
              { "SAI_ACL_TABLE_ATTR_FIELD_SRC_IP", "true" },
              { "SAI_ACL_TABLE_ATTR_FIELD_DST_IP", "true" },
              { "SAI_ACL_TABLE_ATTR_FIELD_ICMP_TYPE", "true" },
              { "SAI_ACL_TABLE_ATTR_FIELD_ICMP_CODE", "true" },
              { "SAI_ACL_TABLE_ATTR_FIELD_L4_SRC_PORT", "true" },
              { "SAI_ACL_TABLE_ATTR_FIELD_L4_DST_PORT", "true" },
              { "SAI_ACL_TABLE_ATTR_FIELD_TCP_FLAGS", "true" },
              { "SAI_ACL_TABLE_ATTR_FIELD_ACL_RANGE_TYPE", "2:SAI_ACL_RANGE_TYPE_L4_DST_PORT_RANGE,SAI_ACL_RANGE_TYPE_L4_SRC_PORT_RANGE" },
              { "SAI_ACL_TABLE_ATTR_ACL_STAGE", "SAI_ACL_STAGE_INGRESS" }});
        SaiAttributeList attr_list(SAI_OBJECT_TYPE_ACL_TABLE, v, false);

        ASSERT_TRUE(Check::AttrListEq(SAI_OBJECT_TYPE_ACL_TABLE, res->attr_list, attr_list));
    }

    struct MockAclOrch
    {
        AclOrch *m_aclOrch;
        swss::DBConnector *config_db;

        MockAclOrch(swss::DBConnector *config_db, swss::DBConnector *state_db, SwitchOrch *switchOrch,
                    PortsOrch *portsOrch, MirrorOrch *mirrorOrch, NeighOrch *neighOrch, RouteOrch *routeOrch) :
            config_db(config_db)
        {
            TableConnector confDbAclTable(config_db, CFG_ACL_TABLE_TABLE_NAME);
            TableConnector confDbAclRuleTable(config_db, CFG_ACL_RULE_TABLE_NAME);

            vector<TableConnector> acl_table_connectors = { confDbAclTable, confDbAclRuleTable };

            m_aclOrch = new AclOrch(acl_table_connectors, switchOrch, portsOrch, mirrorOrch,
                                    neighOrch, routeOrch);
        }

        ~MockAclOrch()
        {
            delete m_aclOrch;
        }

        operator const AclOrch *() const
        {
            return m_aclOrch;
        }

        void doAclTableTask(const deque<KeyOpFieldsValuesTuple> &entries)
        {
            auto consumer = unique_ptr<Consumer>(new Consumer(
                new swss::ConsumerStateTable(config_db, CFG_ACL_TABLE_TABLE_NAME, 1, 1), m_aclOrch, CFG_ACL_TABLE_TABLE_NAME));

            consumer->addToSync(entries);
            static_cast<Orch *>(m_aclOrch)->doTask(*consumer);
        }

        void doAclRuleTask(const deque<KeyOpFieldsValuesTuple> &entries)
        {
            auto consumer = unique_ptr<Consumer>(new Consumer(
                new swss::ConsumerStateTable(config_db, CFG_ACL_RULE_TABLE_NAME, 1, 1), m_aclOrch, CFG_ACL_RULE_TABLE_NAME));

            consumer->addToSync(entries);
            static_cast<Orch *>(m_aclOrch)->doTask(*consumer);
        }

        sai_object_id_t getTableById(const string &table_id)
        {
            return m_aclOrch->getTableById(table_id);
        }

        const map<sai_object_id_t, AclTable> &getAclTables() const
        {
            return Portal::AclOrchInternal::getAclTables(m_aclOrch);
        }
    };

    struct AclOrchTest : public AclTest
    {

        shared_ptr<swss::DBConnector> m_app_db;
        shared_ptr<swss::DBConnector> m_config_db;
        shared_ptr<swss::DBConnector> m_state_db;
        shared_ptr<swss::DBConnector> m_chassis_app_db;

        AclOrchTest()
        {
            // FIXME: move out from constructor
            m_app_db = make_shared<swss::DBConnector>("APPL_DB", 0);
            m_config_db = make_shared<swss::DBConnector>("CONFIG_DB", 0);
            m_state_db = make_shared<swss::DBConnector>("STATE_DB", 0);
            if(gMySwitchType == "voq")
                m_chassis_app_db = make_shared<swss::DBConnector>("CHASSIS_APP_DB", 0);
        }

        static map<string, string> gProfileMap;
        static map<string, string>::iterator gProfileIter;

        static const char *profile_get_value(
            sai_switch_profile_id_t profile_id,
            const char *variable)
        {
            map<string, string>::const_iterator it = gProfileMap.find(variable);
            if (it == gProfileMap.end())
            {
                return NULL;
            }

            return it->second.c_str();
        }

        static int profile_get_next_value(
            sai_switch_profile_id_t profile_id,
            const char **variable,
            const char **value)
        {
            if (value == NULL)
            {
                gProfileIter = gProfileMap.begin();
                return 0;
            }

            if (variable == NULL)
            {
                return -1;
            }

            if (gProfileIter == gProfileMap.end())
            {
                return -1;
            }

            *variable = gProfileIter->first.c_str();
            *value = gProfileIter->second.c_str();

            gProfileIter++;

            return 0;
        }

        void SetUp() override
        {
            AclTestBase::SetUp();

            // Init switch and create dependencies

            gProfileMap.emplace("SAI_VS_SWITCH_TYPE", "SAI_VS_SWITCH_TYPE_BCM56850");
            gProfileMap.emplace("KV_DEVICE_MAC_ADDRESS", "20:03:04:05:06:00");

            sai_service_method_table_t test_services = {
                AclOrchTest::profile_get_value,
                AclOrchTest::profile_get_next_value
            };

            auto status = sai_api_initialize(0, (sai_service_method_table_t *)&test_services);
            ASSERT_EQ(status, SAI_STATUS_SUCCESS);

            sai_api_query(SAI_API_SWITCH, (void **)&sai_switch_api);
            sai_api_query(SAI_API_BRIDGE, (void **)&sai_bridge_api);
            sai_api_query(SAI_API_PORT, (void **)&sai_port_api);
            sai_api_query(SAI_API_VLAN, (void **)&sai_vlan_api);
            sai_api_query(SAI_API_ROUTE, (void **)&sai_route_api);
            sai_api_query(SAI_API_ACL, (void **)&sai_acl_api);
            sai_api_query(SAI_API_NEXT_HOP_GROUP, (void **)&sai_next_hop_group_api);

            sai_attribute_t attr;

            attr.id = SAI_SWITCH_ATTR_INIT_SWITCH;
            attr.value.booldata = true;

            status = sai_switch_api->create_switch(&gSwitchId, 1, &attr);
            ASSERT_EQ(status, SAI_STATUS_SUCCESS);

            // Get switch source MAC address
            attr.id = SAI_SWITCH_ATTR_SRC_MAC_ADDRESS;
            status = sai_switch_api->get_switch_attribute(gSwitchId, 1, &attr);

            ASSERT_EQ(status, SAI_STATUS_SUCCESS);

            gMacAddress = attr.value.mac;

            // Get the default virtual router ID
            attr.id = SAI_SWITCH_ATTR_DEFAULT_VIRTUAL_ROUTER_ID;
            status = sai_switch_api->get_switch_attribute(gSwitchId, 1, &attr);

            ASSERT_EQ(status, SAI_STATUS_SUCCESS);

            gVirtualRouterId = attr.value.oid;

            TableConnector stateDbSwitchTable(m_state_db.get(), "SWITCH_CAPABILITY");
            TableConnector conf_asic_sensors(m_config_db.get(), CFG_ASIC_SENSORS_TABLE_NAME);
            TableConnector app_switch_table(m_app_db.get(),  APP_SWITCH_TABLE_NAME);

            vector<TableConnector> switch_tables = {
                conf_asic_sensors,
                app_switch_table
            };

            ASSERT_EQ(gSwitchOrch, nullptr);
            gSwitchOrch = new SwitchOrch(m_app_db.get(), switch_tables, stateDbSwitchTable);

            // Create dependencies ...

            const int portsorch_base_pri = 40;

            vector<table_name_with_pri_t> ports_tables = {
                { APP_PORT_TABLE_NAME, portsorch_base_pri + 5 },
                { APP_VLAN_TABLE_NAME, portsorch_base_pri + 2 },
                { APP_VLAN_MEMBER_TABLE_NAME, portsorch_base_pri },
                { APP_LAG_TABLE_NAME, portsorch_base_pri + 4 },
                { APP_LAG_MEMBER_TABLE_NAME, portsorch_base_pri }
            };

            ASSERT_EQ(gPortsOrch, nullptr);
            gPortsOrch = new PortsOrch(m_app_db.get(), ports_tables, m_chassis_app_db.get());

            ASSERT_EQ(gCrmOrch, nullptr);
            gCrmOrch = new CrmOrch(m_config_db.get(), CFG_CRM_TABLE_NAME);

            ASSERT_EQ(gVrfOrch, nullptr);
            gVrfOrch = new VRFOrch(m_app_db.get(), APP_VRF_TABLE_NAME, m_state_db.get(), STATE_VRF_OBJECT_TABLE_NAME);

            ASSERT_EQ(gIntfsOrch, nullptr);
            gIntfsOrch = new IntfsOrch(m_app_db.get(), APP_INTF_TABLE_NAME, gVrfOrch, m_chassis_app_db.get());

            const int fdborch_pri = 20;

            vector<table_name_with_pri_t> app_fdb_tables = {
                { APP_FDB_TABLE_NAME,        fdborch_pri},
                { APP_MCLAG_FDB_TABLE_NAME,  fdborch_pri}
            };

<<<<<<< HEAD
            TableConnector stateDbFdb(m_state_db.get(), STATE_FDB_TABLE_NAME);
            TableConnector stateMclagDbFdb(m_state_db.get(), STATE_MCLAG_REMOTE_FDB_TABLE_NAME);
            ASSERT_EQ(gFdbOrch, nullptr);
            gFdbOrch = new FdbOrch(m_app_db.get(), app_fdb_tables, stateDbFdb, stateMclagDbFdb, gPortsOrch);
=======
            vector<table_name_with_pri_t> app_fdb_tables = {
                { APP_FDB_TABLE_NAME,        FdbOrch::fdborch_pri},
                { APP_VXLAN_FDB_TABLE_NAME,  FdbOrch::fdborch_pri}
            };

            ASSERT_EQ(gFdbOrch, nullptr);
            gFdbOrch = new FdbOrch(m_app_db.get(), app_fdb_tables, stateDbFdb, gPortsOrch);
>>>>>>> 1b916c31

            ASSERT_EQ(gNeighOrch, nullptr);
            gNeighOrch = new NeighOrch(m_app_db.get(), APP_NEIGH_TABLE_NAME, gIntfsOrch, gFdbOrch, gPortsOrch, m_chassis_app_db.get());

            ASSERT_EQ(gFgNhgOrch, nullptr);
            const int fgnhgorch_pri = 15;

            vector<table_name_with_pri_t> fgnhg_tables = {
                { CFG_FG_NHG,                 fgnhgorch_pri },
                { CFG_FG_NHG_PREFIX,          fgnhgorch_pri },
                { CFG_FG_NHG_MEMBER,          fgnhgorch_pri }
            };
            gFgNhgOrch = new FgNhgOrch(m_config_db.get(), m_app_db.get(), m_state_db.get(), fgnhg_tables, gNeighOrch, gIntfsOrch, gVrfOrch);

            ASSERT_EQ(gRouteOrch, nullptr);
            gRouteOrch = new RouteOrch(m_app_db.get(), APP_ROUTE_TABLE_NAME, gSwitchOrch, gNeighOrch, gIntfsOrch, gVrfOrch, gFgNhgOrch);

            PolicerOrch *policer_orch = new PolicerOrch(m_config_db.get(), "POLICER");

            TableConnector stateDbMirrorSession(m_state_db.get(), STATE_MIRROR_SESSION_TABLE_NAME);
            TableConnector confDbMirrorSession(m_config_db.get(), CFG_MIRROR_SESSION_TABLE_NAME);

            ASSERT_EQ(gMirrorOrch, nullptr);
            gMirrorOrch = new MirrorOrch(stateDbMirrorSession, confDbMirrorSession,
                                         gPortsOrch, gRouteOrch, gNeighOrch, gFdbOrch, policer_orch);

            auto consumer = unique_ptr<Consumer>(new Consumer(
                new swss::ConsumerStateTable(m_app_db.get(), APP_PORT_TABLE_NAME, 1, 1), gPortsOrch, APP_PORT_TABLE_NAME));

            consumer->addToSync({ { "PortInitDone", EMPTY_PREFIX, { { "", "" } } } });
            static_cast<Orch *>(gPortsOrch)->doTask(*consumer.get());
        }

        void TearDown() override
        {
            AclTestBase::TearDown();

            delete gSwitchOrch;
            gSwitchOrch = nullptr;
            delete gMirrorOrch;
            gMirrorOrch = nullptr;
            delete gRouteOrch;
            gRouteOrch = nullptr;
            delete gNeighOrch;
            gNeighOrch = nullptr;
            delete gFdbOrch;
            gFdbOrch = nullptr;
            delete gIntfsOrch;
            gIntfsOrch = nullptr;
            delete gVrfOrch;
            gVrfOrch = nullptr;
            delete gCrmOrch;
            gCrmOrch = nullptr;
            delete gPortsOrch;
            gPortsOrch = nullptr;
            delete gFgNhgOrch;
            gFgNhgOrch = nullptr;

            auto status = sai_switch_api->remove_switch(gSwitchId);
            ASSERT_EQ(status, SAI_STATUS_SUCCESS);
            gSwitchId = 0;

            sai_api_uninitialize();

            sai_switch_api = nullptr;
            sai_acl_api = nullptr;
            sai_port_api = nullptr;
            sai_vlan_api = nullptr;
            sai_bridge_api = nullptr;
            sai_route_api = nullptr;
        }

        shared_ptr<MockAclOrch> createAclOrch()
        {
            return make_shared<MockAclOrch>(m_config_db.get(), m_state_db.get(), gSwitchOrch, gPortsOrch, gMirrorOrch,
                                            gNeighOrch, gRouteOrch);
        }

        shared_ptr<SaiAttributeList> getAclTableAttributeList(sai_object_type_t objecttype, const AclTable &acl_table)
        {
            vector<swss::FieldValueTuple> fields;

            fields.push_back({ "SAI_ACL_TABLE_ATTR_ACL_BIND_POINT_TYPE_LIST", "2:SAI_ACL_BIND_POINT_TYPE_PORT,SAI_ACL_BIND_POINT_TYPE_LAG" });
            fields.push_back({ "SAI_ACL_TABLE_ATTR_FIELD_OUTER_VLAN_ID", "true" });
            fields.push_back({ "SAI_ACL_TABLE_ATTR_FIELD_ACL_IP_TYPE", "true" });
            fields.push_back({ "SAI_ACL_TABLE_ATTR_FIELD_L4_SRC_PORT", "true" });
            fields.push_back({ "SAI_ACL_TABLE_ATTR_FIELD_L4_DST_PORT", "true" });
            fields.push_back({ "SAI_ACL_TABLE_ATTR_FIELD_TCP_FLAGS", "true" });
            fields.push_back({ "SAI_ACL_TABLE_ATTR_FIELD_ACL_RANGE_TYPE", "2:SAI_ACL_RANGE_TYPE_L4_DST_PORT_RANGE,SAI_ACL_RANGE_TYPE_L4_SRC_PORT_RANGE" });

            switch (acl_table.type)
            {
                case ACL_TABLE_L3:
                    fields.push_back({ "SAI_ACL_TABLE_ATTR_FIELD_ETHER_TYPE", "true" });
                    fields.push_back({ "SAI_ACL_TABLE_ATTR_FIELD_SRC_IP", "true" });
                    fields.push_back({ "SAI_ACL_TABLE_ATTR_FIELD_DST_IP", "true" });
                    fields.push_back({ "SAI_ACL_TABLE_ATTR_FIELD_IP_PROTOCOL", "true" });
                    break;

                case ACL_TABLE_L3V6:
                    fields.push_back({ "SAI_ACL_TABLE_ATTR_FIELD_SRC_IPV6", "true" });
                    fields.push_back({ "SAI_ACL_TABLE_ATTR_FIELD_DST_IPV6", "true" });
                    fields.push_back({ "SAI_ACL_TABLE_ATTR_FIELD_IPV6_NEXT_HEADER", "true" });
                    break;

                default:
                    // We shouldn't get here. Will continue to add more test cases ...;
                    ;
            }

            if (ACL_STAGE_INGRESS == acl_table.stage)
            {
                fields.push_back({ "SAI_ACL_TABLE_ATTR_ACL_STAGE", "SAI_ACL_STAGE_INGRESS" });
            }
            else if (ACL_STAGE_EGRESS == acl_table.stage)
            {
                fields.push_back({ "SAI_ACL_TABLE_ATTR_ACL_STAGE", "SAI_ACL_STAGE_EGRESS" });
            }

            return shared_ptr<SaiAttributeList>(new SaiAttributeList(objecttype, fields, false));
        }

        shared_ptr<SaiAttributeList> getAclRuleAttributeList(sai_object_type_t objecttype, const AclRule &acl_rule, sai_object_id_t acl_table_oid, const AclTable &acl_table)
        {
            vector<swss::FieldValueTuple> fields;

            auto table_id = sai_serialize_object_id(acl_table_oid);
            auto counter_id = sai_serialize_object_id(const_cast<AclRule &>(acl_rule).getCounterOid()); // FIXME: getcounterOid() should be const

            fields.push_back({ "SAI_ACL_ENTRY_ATTR_TABLE_ID", table_id });
            fields.push_back({ "SAI_ACL_ENTRY_ATTR_PRIORITY", "0" });
            fields.push_back({ "SAI_ACL_ENTRY_ATTR_ADMIN_STATE", "true" });
            fields.push_back({ "SAI_ACL_ENTRY_ATTR_ACTION_COUNTER", counter_id });

            switch (acl_table.type)
            {
                case ACL_TABLE_L3:
                    fields.push_back({ "SAI_ACL_ENTRY_ATTR_FIELD_SRC_IP", "1.2.3.4&mask:255.255.255.255" });
                    break;

                case ACL_TABLE_L3V6:
                    fields.push_back({ "SAI_ACL_ENTRY_ATTR_FIELD_SRC_IPV6", "::1.2.3.4&mask:ffff:ffff:ffff:ffff:ffff:ffff:ffff:ffff" });
                    break;

                default:
                    // We shouldn't get here. Will continue to add more test cases ...
                    ;
            }

            return shared_ptr<SaiAttributeList>(new SaiAttributeList(objecttype, fields, false));
        }

        bool validateAclRule(const string acl_rule_sid, const AclRule &acl_rule, sai_object_id_t acl_table_oid, const AclTable &acl_table)
        {
            sai_object_type_t objecttype = SAI_OBJECT_TYPE_ACL_ENTRY;
            auto exp_attrlist_2 = getAclRuleAttributeList(objecttype, acl_rule, acl_table_oid, acl_table);

            auto acl_rule_oid = Portal::AclRuleInternal::getRuleOid(&acl_rule);

            {
                auto &exp_attrlist = *exp_attrlist_2;

                vector<sai_attribute_t> act_attr;

                for (uint32_t i = 0; i < exp_attrlist.get_attr_count(); ++i)
                {
                    const auto attr = exp_attrlist.get_attr_list()[i];
                    auto meta = sai_metadata_get_attr_metadata(objecttype, attr.id);

                    if (meta == nullptr)
                    {
                        return false;
                    }

                    sai_attribute_t new_attr;
                    memset(&new_attr, 0, sizeof(new_attr));

                    new_attr.id = attr.id;

                    switch (meta->attrvaluetype)
                    {
                        case SAI_ATTR_VALUE_TYPE_INT32_LIST:
                            new_attr.value.s32list.list = (int32_t *)calloc(attr.value.s32list.count, sizeof(int32_t));
                            new_attr.value.s32list.count = attr.value.s32list.count;
                            m_s32list_pool.emplace_back(new_attr.value.s32list.list);
                            break;

                        default:
                            // do nothing
                            ;
                    }

                    act_attr.emplace_back(new_attr);
                }

                auto status = sai_acl_api->get_acl_entry_attribute(acl_rule_oid, (uint32_t)act_attr.size(), act_attr.data());
                if (status != SAI_STATUS_SUCCESS)
                {
                    return false;
                }

                auto b_attr_eq = Check::AttrListEq(objecttype, act_attr, exp_attrlist);
                if (!b_attr_eq)
                {
                    return false;
                }
            }

            return true;
        }

        bool validateAclTable(sai_object_id_t acl_table_oid, const AclTable &acl_table)
        {
            const sai_object_type_t objecttype = SAI_OBJECT_TYPE_ACL_TABLE;
            auto exp_attrlist_2 = getAclTableAttributeList(objecttype, acl_table);

            {
                auto &exp_attrlist = *exp_attrlist_2;

                vector<sai_attribute_t> act_attr;

                for (uint32_t i = 0; i < exp_attrlist.get_attr_count(); ++i)
                {
                    const auto attr = exp_attrlist.get_attr_list()[i];
                    auto meta = sai_metadata_get_attr_metadata(objecttype, attr.id);

                    if (meta == nullptr)
                    {
                        return false;
                    }

                    sai_attribute_t new_attr;
                    memset(&new_attr, 0, sizeof(new_attr));

                    new_attr.id = attr.id;

                    switch (meta->attrvaluetype)
                    {
                        case SAI_ATTR_VALUE_TYPE_INT32_LIST:
                            new_attr.value.s32list.list = (int32_t *)calloc(attr.value.s32list.count, sizeof(int32_t));
                            new_attr.value.s32list.count = attr.value.s32list.count;
                            m_s32list_pool.emplace_back(new_attr.value.s32list.list);
                            break;

                        default:
                            // do nothing
                            ;
                    }

                    act_attr.emplace_back(new_attr);
                }

                auto status = sai_acl_api->get_acl_table_attribute(acl_table_oid, (uint32_t)act_attr.size(), act_attr.data());
                if (status != SAI_STATUS_SUCCESS)
                {
                    return false;
                }

                auto b_attr_eq = Check::AttrListEq(objecttype, act_attr, exp_attrlist);
                if (!b_attr_eq)
                {
                    return false;
                }
            }

            for (const auto &sid_acl_rule : acl_table.rules)
            {
                auto b_valid = validateAclRule(sid_acl_rule.first, *sid_acl_rule.second, acl_table_oid, acl_table);
                if (!b_valid)
                {
                    return false;
                }
            }

            return true;
        }

        // Validate that ACL table resource count is consistent with CRM
        bool validateResourceCountWithCrm(const AclOrch *aclOrch, CrmOrch *crmOrch)
        {
            auto const &resourceMap = Portal::CrmOrchInternal::getResourceMap(crmOrch);

            // Verify the ACL tables
            uint32_t crmAclTableBindingCount = 0;
            for (auto const &kv: resourceMap.at(CrmResourceType::CRM_ACL_TABLE).countersMap)
            {
                crmAclTableBindingCount += kv.second.usedCounter;
            }

            uint32_t aclorchAclTableBindingCount = 0;
            for (auto const &kv: Portal::AclOrchInternal::getAclTables(aclOrch))
            {
                if (kv.second.type == ACL_TABLE_PFCWD)
                {
                    aclorchAclTableBindingCount += 1; // port binding only
                }
                else
                {
                    aclorchAclTableBindingCount += 2; // port + LAG binding
                }
            }

            if (crmAclTableBindingCount != aclorchAclTableBindingCount)
            {
                ADD_FAILURE() << "ACL table binding count is not consistent between CrmOrch ("
                        << crmAclTableBindingCount << ") and AclOrch ("
                        << aclorchAclTableBindingCount << ")";
                return false;
            }

            // Verify ACL rules and counters

            // For each CRM_ACL_ENTRY and CRM_ACL_COUNTER entry, there should be a corresponding ACL table
            for (auto aclResourceType: {CrmResourceType::CRM_ACL_ENTRY, CrmResourceType::CRM_ACL_COUNTER})
            {
                for (auto const &kv: resourceMap.at(aclResourceType).countersMap)
                {
                    auto aclOid = kv.second.id;

                    const auto &aclTables = Portal::AclOrchInternal::getAclTables(aclOrch);
                    if (aclTables.find(aclOid) == aclTables.end())
                    {
                        ADD_FAILURE() << "Can't find ACL '" << sai_serialize_object_id(aclOid)
                                << "' in AclOrch";
                        return false;
                    }

                    if (kv.second.usedCounter != aclTables.at(aclOid).rules.size())
                    {
                        ADD_FAILURE() << "CRM usedCounter (" << kv.second.usedCounter
                                << ") is not equal rule in ACL ("
                                << aclTables.at(aclOid).rules.size() << ")";
                        return false;
                    }
                }
            }

            // For each ACL table with at least one rule, there should be corresponding entries for CRM_ACL_ENTRY and CRM_ACL_COUNTER
            for (const auto &kv: Portal::AclOrchInternal::getAclTables(aclOrch))
            {
                if (kv.second.rules.size() > 0)
                {
                    auto key = Portal::CrmOrchInternal::getCrmAclTableKey(crmOrch, kv.first);
                    for (auto aclResourceType: {CrmResourceType::CRM_ACL_ENTRY, CrmResourceType::CRM_ACL_COUNTER})
                    {
                        const auto &cntMap = resourceMap.at(aclResourceType).countersMap;
                        if (cntMap.find(key) == cntMap.end())
                        {
                            ADD_FAILURE() << "Can't find ACL (" << sai_serialize_object_id(kv.first)
                                    << ") in "
                                    << (aclResourceType == CrmResourceType::CRM_ACL_ENTRY ? "CRM_ACL_ENTRY" : "CRM_ACL_COUNTER");
                            return false;
                        }
                    }
                }
            }

            return true;
        }

        // leakage check
        bool validateResourceCountWithLowerLayerDb(const AclOrch *aclOrch)
        {
        // TODO: Using the need to include "sai_vs_state.h". That will need the include path from `configure`
        //       Do this later ...
#if WITH_SAI == LIBVS
        // {
        //     auto& aclTableHash = g_switch_state_map.at(gSwitchId)->objectHash.at(SAI_OBJECT_TYPE_ACL_TABLE);
        //
        //     return aclTableHash.size() == Portal::AclOrchInternal::getAclTables(aclOrch).size();
        // }
        //
        // TODO: add rule check
#endif

            return true;
        }

        // validate consistency between aclOrch and mock data (via SAI)
        bool validateLowerLayerDb(const MockAclOrch *orch)
        {
            assert(orch != nullptr);

            if (!validateResourceCountWithCrm(orch->m_aclOrch, gCrmOrch))
            {
                return false;
            }

            if (!validateResourceCountWithLowerLayerDb(orch->m_aclOrch))
            {
                return false;
            }

            const auto &acl_tables = orch->getAclTables();

            for (const auto &id_acl_table : acl_tables)
            {
                if (!validateAclTable(id_acl_table.first, id_acl_table.second))
                {
                    return false;
                }
            }

            return true;
        }

        bool validateAclTableByConfOp(const AclTable &acl_table, const vector<swss::FieldValueTuple> &values)
        {
            for (const auto &fv : values)
            {
                if (fv.first == ACL_TABLE_TYPE)
                {
                    if (fv.second == TABLE_TYPE_L3)
                    {
                        if (acl_table.type != ACL_TABLE_L3)
                        {
                            return false;
                        }
                    }
                    else if (fv.second == TABLE_TYPE_L3V6)
                    {
                        if (acl_table.type != ACL_TABLE_L3V6)
                        {
                            return false;
                        }
                    }
                    else
                    {
                        return false;
                    }
                }
                else if (fv.first == ACL_TABLE_STAGE)
                {
                    if (fv.second == STAGE_INGRESS)
                    {
                        if (acl_table.stage != ACL_STAGE_INGRESS)
                        {
                            return false;
                        }
                    }
                    else if (fv.second == STAGE_EGRESS)
                    {
                        if (acl_table.stage != ACL_STAGE_EGRESS)
                        {
                            return false;
                        }
                    }
                    else
                    {
                        return false;
                    }
                }
            }

            return true;
        }

        bool validateAclRuleAction(const AclRule &acl_rule, const string &attr_name, const string &attr_value)
        {
            const auto &rule_actions = Portal::AclRuleInternal::getActions(&acl_rule);

            if (attr_name == ACTION_PACKET_ACTION)
            {
                auto it = rule_actions.find(SAI_ACL_ENTRY_ATTR_ACTION_PACKET_ACTION);
                if (it == rule_actions.end())
                {
                    return false;
                }

                if (it->second.aclaction.enable != true)
                {
                    return false;
                }

                if (attr_value == PACKET_ACTION_FORWARD)
                {
                    if (it->second.aclaction.parameter.s32 != SAI_PACKET_ACTION_FORWARD)
                    {
                        return false;
                    }
                }
                else if (attr_value == PACKET_ACTION_DROP)
                {
                    if (it->second.aclaction.parameter.s32 != SAI_PACKET_ACTION_DROP)
                    {
                        return false;
                    }
                }
                else
                {
                    // unknown attr_value
                    return false;
                }
            }
            else
            {
                // unknown attr_name
                return false;
            }

            return true;
        }

        bool validateAclRuleMatch(const AclRule &acl_rule, const string &attr_name, const string &attr_value)
        {
            const auto &rule_matches = Portal::AclRuleInternal::getMatches(&acl_rule);

            if (attr_name == MATCH_SRC_IP || attr_name == MATCH_DST_IP)
            {
                auto it_field = rule_matches.find(attr_name == MATCH_SRC_IP ? SAI_ACL_ENTRY_ATTR_FIELD_SRC_IP : SAI_ACL_ENTRY_ATTR_FIELD_DST_IP);
                if (it_field == rule_matches.end())
                {
                    return false;
                }

                char addr[20];
                sai_serialize_ip4(addr, it_field->second.aclfield.data.ip4);
                if (attr_value != addr)
                {
                    return false;
                }

                char mask[20];
                sai_serialize_ip4(mask, it_field->second.aclfield.mask.ip4);
                if (string(mask) != "255.255.255.255")
                {
                    return false;
                }
            }
            else if (attr_name == MATCH_SRC_IPV6)
            {
                auto it_field = rule_matches.find(SAI_ACL_ENTRY_ATTR_FIELD_SRC_IPV6);
                if (it_field == rule_matches.end())
                {
                    return false;
                }

                char addr[46];
                sai_serialize_ip6(addr, it_field->second.aclfield.data.ip6);
                if (attr_value != addr)
                {
                    return false;
                }

                char mask[46];
                sai_serialize_ip6(mask, it_field->second.aclfield.mask.ip6);
                if (string(mask) != "ffff:ffff:ffff:ffff:ffff:ffff:ffff:ffff")
                {
                    return false;
                }
            }
            else
            {
                // unknown attr_name
                return false;
            }

            return true;
        }

        bool validateAclRuleByConfOp(const AclRule &acl_rule, const vector<swss::FieldValueTuple> &values)
        {
            for (const auto &fv : values)
            {
                auto attr_name = fv.first;
                auto attr_value = fv.second;

                if (attr_name == ACTION_PACKET_ACTION)
                {
                    if (!validateAclRuleAction(acl_rule, attr_name, attr_value))
                    {
                        return false;
                    }
                }
                else if (attr_name == MATCH_SRC_IP || attr_name == MATCH_DST_IP || attr_name == MATCH_SRC_IPV6)
                {
                    if (!validateAclRuleMatch(acl_rule, attr_name, attr_value))
                    {
                        return false;
                    }
                }
                else
                {
                    // unknown attr_name
                    return false;
                }
            }
            return true;
        }
    };

    map<string, string> AclOrchTest::gProfileMap;
    map<string, string>::iterator AclOrchTest::gProfileIter = AclOrchTest::gProfileMap.begin();

    // When received ACL table SET_COMMAND, orchagent can create corresponding ACL.
    // When received ACL table DEL_COMMAND, orchagent can delete corresponding ACL.
    //
    // Input by type = {L3, L3V6, PFCCMD ...}, stage = {INGRESS, EGRESS}.
    //
    // Using fixed ports = {"1,2"} for now.
    // The bind operations will be another separately test cases.
    TEST_F(AclOrchTest, ACL_Creation_and_Destruction)
    {
        auto orch = createAclOrch();

        for (const auto &acl_table_type : { TABLE_TYPE_L3, TABLE_TYPE_L3V6 })
        {
            for (const auto &acl_table_stage : { STAGE_INGRESS, STAGE_EGRESS })
            {
                string acl_table_id = "acl_table_1";

                auto kvfAclTable = deque<KeyOpFieldsValuesTuple>(
                    { { acl_table_id,
                        SET_COMMAND,
                        { { ACL_TABLE_DESCRIPTION, "filter source IP" },
                          { ACL_TABLE_TYPE, acl_table_type },
                          { ACL_TABLE_STAGE, acl_table_stage },
                          { ACL_TABLE_PORTS, "1,2" } } } });
                // FIXME:                  ^^^^^^^^^^^^^ fixed port

                orch->doAclTableTask(kvfAclTable);

                auto oid = orch->getTableById(acl_table_id);
                ASSERT_NE(oid, SAI_NULL_OBJECT_ID);

                const auto &acl_tables = orch->getAclTables();

                auto it = acl_tables.find(oid);
                ASSERT_NE(it, acl_tables.end());

                const auto &acl_table = it->second;

                ASSERT_TRUE(validateAclTableByConfOp(acl_table, kfvFieldsValues(kvfAclTable.front())));
                ASSERT_TRUE(validateLowerLayerDb(orch.get()));

                // delete acl table ...

                kvfAclTable = deque<KeyOpFieldsValuesTuple>(
                    { { acl_table_id,
                        DEL_COMMAND,
                        {} } });

                orch->doAclTableTask(kvfAclTable);

                oid = orch->getTableById(acl_table_id);
                ASSERT_EQ(oid, SAI_NULL_OBJECT_ID);

                ASSERT_TRUE(validateLowerLayerDb(orch.get()));
            }
        }
    }

    // When received ACL rule SET_COMMAND, orchagent can create corresponding ACL rule.
    // When received ACL rule DEL_COMMAND, orchagent can delete corresponding ACL rule.
    //
    // Verify ACL table type = { L3 }, stage = { INGRESS, ENGRESS }
    // Input by matches = { SIP, DIP ...}, pkg:actions = { FORWARD, DROP ... }
    //
    TEST_F(AclOrchTest, L3Acl_Matches_Actions)
    {
        string acl_table_id = "acl_table_1";
        string acl_rule_id = "acl_rule_1";

        auto orch = createAclOrch();

        auto kvfAclTable = deque<KeyOpFieldsValuesTuple>(
            { { acl_table_id,
                SET_COMMAND,
                { { ACL_TABLE_DESCRIPTION, "filter source IP" },
                  { ACL_TABLE_TYPE, TABLE_TYPE_L3 },
                  //            ^^^^^^^^^^^^^ L3 ACL
                  { ACL_TABLE_STAGE, STAGE_INGRESS },
                  // FIXME:      ^^^^^^^^^^^^^ only support / test for ingress ?
                  { ACL_TABLE_PORTS, "1,2" } } } });
        // FIXME:                  ^^^^^^^^^^^^^ fixed port

        orch->doAclTableTask(kvfAclTable);

        // validate acl table ...

        auto acl_table_oid = orch->getTableById(acl_table_id);
        ASSERT_NE(acl_table_oid, SAI_NULL_OBJECT_ID);

        const auto &acl_tables = orch->getAclTables();
        auto it_table = acl_tables.find(acl_table_oid);
        ASSERT_NE(it_table, acl_tables.end());

        const auto &acl_table = it_table->second;

        ASSERT_TRUE(validateAclTableByConfOp(acl_table, kfvFieldsValues(kvfAclTable.front())));
        ASSERT_TRUE(validateLowerLayerDb(orch.get()));

        // add rule ...
        for (const auto &acl_rule_pkg_action : { PACKET_ACTION_FORWARD, PACKET_ACTION_DROP })
        {

            auto kvfAclRule = deque<KeyOpFieldsValuesTuple>({ { acl_table_id + "|" + acl_rule_id,
                                                                SET_COMMAND,
                                                                { { ACTION_PACKET_ACTION, acl_rule_pkg_action },

                                                                  // if (attr_name == ACTION_PACKET_ACTION || attr_name == ACTION_MIRROR_ACTION ||
                                                                  // attr_name == ACTION_DTEL_FLOW_OP || attr_name == ACTION_DTEL_INT_SESSION ||
                                                                  // attr_name == ACTION_DTEL_DROP_REPORT_ENABLE ||
                                                                  // attr_name == ACTION_DTEL_TAIL_DROP_REPORT_ENABLE ||
                                                                  // attr_name == ACTION_DTEL_FLOW_SAMPLE_PERCENT ||
                                                                  // attr_name == ACTION_DTEL_REPORT_ALL_PACKETS)
                                                                  //
                                                                  // TODO: required field (add new test cases for that ....)
                                                                  //

                                                                  { MATCH_SRC_IP, "1.2.3.4" },
                                                                  { MATCH_DST_IP, "4.3.2.1" } } } });

            // TODO: RULE_PRIORITY (important field)
            // TODO: MATCH_DSCP / MATCH_SRC_IPV6 || attr_name == MATCH_DST_IPV6

            orch->doAclRuleTask(kvfAclRule);

            // validate acl rule ...

            auto it_rule = acl_table.rules.find(acl_rule_id);
            ASSERT_NE(it_rule, acl_table.rules.end());

            ASSERT_TRUE(validateAclRuleByConfOp(*it_rule->second, kfvFieldsValues(kvfAclRule.front())));
            ASSERT_TRUE(validateLowerLayerDb(orch.get()));

            // delete acl rule ...

            kvfAclRule = deque<KeyOpFieldsValuesTuple>({ { acl_table_id + "|" + acl_rule_id,
                                                           DEL_COMMAND,
                                                           {} } });

            orch->doAclRuleTask(kvfAclRule);

            // validate acl rule ...

            it_rule = acl_table.rules.find(acl_rule_id);
            ASSERT_EQ(it_rule, acl_table.rules.end());
            ASSERT_TRUE(validateLowerLayerDb(orch.get()));
        }
    }

    // When received ACL rule SET_COMMAND, orchagent can create corresponding ACL rule.
    // When received ACL rule DEL_COMMAND, orchagent can delete corresponding ACL rule.
    //
    // Verify ACL table type = { L3V6 }, stage = { INGRESS, ENGRESS }
    // Input by matches = { SIP, DIP ...}, pkg:actions = { FORWARD, DROP ... }
    //
    TEST_F(AclOrchTest, L3V6Acl_Matches_Actions)
    {
        string acl_table_id = "acl_table_1";
        string acl_rule_id = "acl_rule_1";

        auto orch = createAclOrch();

        auto kvfAclTable = deque<KeyOpFieldsValuesTuple>(
            { { acl_table_id,
                SET_COMMAND,
                { { ACL_TABLE_DESCRIPTION, "filter source IP" },
                  { ACL_TABLE_TYPE, TABLE_TYPE_L3V6 },
                  //            ^^^^^^^^^^^^^ L3V6 ACL
                  { ACL_TABLE_STAGE, STAGE_INGRESS },
                  // FIXME:      ^^^^^^^^^^^^^ only support / test for ingress ?
                  { ACL_TABLE_PORTS, "1,2" } } } });
        // FIXME:                  ^^^^^^^^^^^^^ fixed port

        orch->doAclTableTask(kvfAclTable);

        // validate acl table ...

        auto acl_table_oid = orch->getTableById(acl_table_id);
        ASSERT_NE(acl_table_oid, SAI_NULL_OBJECT_ID);

        const auto &acl_tables = orch->getAclTables();
        auto it_table = acl_tables.find(acl_table_oid);
        ASSERT_NE(it_table, acl_tables.end());

        const auto &acl_table = it_table->second;

        ASSERT_TRUE(validateAclTableByConfOp(acl_table, kfvFieldsValues(kvfAclTable.front())));
        ASSERT_TRUE(validateLowerLayerDb(orch.get()));

        // add rule ...
        for (const auto &acl_rule_pkg_action : { PACKET_ACTION_FORWARD, PACKET_ACTION_DROP })
        {

            auto kvfAclRule = deque<KeyOpFieldsValuesTuple>({ { acl_table_id + "|" + acl_rule_id,
                                                                SET_COMMAND,
                                                                { { ACTION_PACKET_ACTION, acl_rule_pkg_action },

                                                                  // if (attr_name == ACTION_PACKET_ACTION || attr_name == ACTION_MIRROR_ACTION ||
                                                                  // attr_name == ACTION_DTEL_FLOW_OP || attr_name == ACTION_DTEL_INT_SESSION ||
                                                                  // attr_name == ACTION_DTEL_DROP_REPORT_ENABLE ||
                                                                  // attr_name == ACTION_DTEL_TAIL_DROP_REPORT_ENABLE ||
                                                                  // attr_name == ACTION_DTEL_FLOW_SAMPLE_PERCENT ||
                                                                  // attr_name == ACTION_DTEL_REPORT_ALL_PACKETS)
                                                                  //
                                                                  // TODO: required field (add new test cases for that ....)
                                                                  //

                                                                  { MATCH_SRC_IPV6, "::1.2.3.4" },
                                                                  /*{ MATCH_DST_IP, "4.3.2.1" }*/ } } });

            // TODO: RULE_PRIORITY (important field)
            // TODO: MATCH_DSCP / MATCH_SRC_IPV6 || attr_name == MATCH_DST_IPV6

            orch->doAclRuleTask(kvfAclRule);

            // validate acl rule ...

            auto it_rule = acl_table.rules.find(acl_rule_id);
            ASSERT_NE(it_rule, acl_table.rules.end());

            ASSERT_TRUE(validateAclRuleByConfOp(*it_rule->second, kfvFieldsValues(kvfAclRule.front())));
            ASSERT_TRUE(validateLowerLayerDb(orch.get()));

            // delete acl rule ...

            kvfAclRule = deque<KeyOpFieldsValuesTuple>({ { acl_table_id + "|" + acl_rule_id,
                                                           DEL_COMMAND,
                                                           {} } });

            orch->doAclRuleTask(kvfAclRule);

            // validate acl rule ...

            it_rule = acl_table.rules.find(acl_rule_id);
            ASSERT_EQ(it_rule, acl_table.rules.end());
            ASSERT_TRUE(validateLowerLayerDb(orch.get()));
        }
    }

} // namespace nsAclOrchTest<|MERGE_RESOLUTION|>--- conflicted
+++ resolved
@@ -335,20 +335,16 @@
                 { APP_MCLAG_FDB_TABLE_NAME,  fdborch_pri}
             };
 
-<<<<<<< HEAD
+            vector<table_name_with_pri_t> app_fdb_tables = {
+                { APP_FDB_TABLE_NAME,        FdbOrch::fdborch_pri},
+                { APP_VXLAN_FDB_TABLE_NAME,  FdbOrch::fdborch_pri},
+                { APP_MCLAG_FDB_TABLE_NAME,  fdborch_pri}
+            };
+            
             TableConnector stateDbFdb(m_state_db.get(), STATE_FDB_TABLE_NAME);
             TableConnector stateMclagDbFdb(m_state_db.get(), STATE_MCLAG_REMOTE_FDB_TABLE_NAME);
             ASSERT_EQ(gFdbOrch, nullptr);
             gFdbOrch = new FdbOrch(m_app_db.get(), app_fdb_tables, stateDbFdb, stateMclagDbFdb, gPortsOrch);
-=======
-            vector<table_name_with_pri_t> app_fdb_tables = {
-                { APP_FDB_TABLE_NAME,        FdbOrch::fdborch_pri},
-                { APP_VXLAN_FDB_TABLE_NAME,  FdbOrch::fdborch_pri}
-            };
-
-            ASSERT_EQ(gFdbOrch, nullptr);
-            gFdbOrch = new FdbOrch(m_app_db.get(), app_fdb_tables, stateDbFdb, gPortsOrch);
->>>>>>> 1b916c31
 
             ASSERT_EQ(gNeighOrch, nullptr);
             gNeighOrch = new NeighOrch(m_app_db.get(), APP_NEIGH_TABLE_NAME, gIntfsOrch, gFdbOrch, gPortsOrch, m_chassis_app_db.get());
