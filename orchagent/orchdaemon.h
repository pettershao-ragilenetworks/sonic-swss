--- conflicted
+++ resolved
@@ -31,11 +31,8 @@
 #include "debugcounterorch.h"
 #include "directory.h"
 #include "natorch.h"
-<<<<<<< HEAD
 #include "mlagorch.h"
-=======
 #include "muxorch.h"
->>>>>>> 7ba4e432
 
 using namespace swss;
 
