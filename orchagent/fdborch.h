--- conflicted
+++ resolved
@@ -37,18 +37,17 @@
     bool add;
 };
 
-<<<<<<< HEAD
+
 struct FdbData
 {
     sai_object_id_t bridge_port_id;
     string type;
     FdbOrigin origin;
-=======
+
 struct FdbFlushUpdate
 {
     vector<FdbEntry> entries;
     Port port;
->>>>>>> a1d6300e
 };
 
 struct SavedFdbEntry
