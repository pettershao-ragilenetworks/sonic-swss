#ifndef SWSS_FDBORCH_H
#define SWSS_FDBORCH_H

#include "orch.h"
#include "observer.h"
#include "portsorch.h"

enum FdbOrigin
{
    FDB_ORIGIN_INVALID = 0,
    FDB_ORIGIN_LEARN = 1,
    FDB_ORIGIN_PROVISIONED = 2,
<<<<<<< HEAD
    FDB_ORIGIN_VXLAN_ADVERTIZED = 4,
    FDB_ORIGIN_MCLAG_ADVERTIZED = 8
=======
    FDB_ORIGIN_VXLAN_ADVERTIZED = 4
>>>>>>> 1b916c31
};

struct FdbEntry
{
    MacAddress mac;
    sai_object_id_t bv_id;
    std::string port_name;

    bool operator<(const FdbEntry& other) const
    {
        return tie(mac, bv_id) < tie(other.mac, other.bv_id);
    }
    bool operator==(const FdbEntry& other) const
    {
        return tie(mac, bv_id) == tie(other.mac, other.bv_id);
    }
};

struct FdbUpdate
{
    FdbEntry entry;
    Port port;
    string type;
    bool add;
};

struct FdbData
{
    sai_object_id_t bridge_port_id;
    string type;
    FdbOrigin origin;
    /**
      {"dynamic", FDB_ORIGIN_LEARN} => dynamically learnt
      {"dynamic", FDB_ORIGIN_PROVISIONED} => provisioned dynamic with swssconfig in APPDB
      {"dynamic", FDB_ORIGIN_ADVERTIZED} => synced from remote device e.g. BGP MAC route
      {"static", FDB_ORIGIN_LEARN} => Invalid
      {"static", FDB_ORIGIN_PROVISIONED} => statically provisioned
      {"static", FDB_ORIGIN_ADVERTIZED} => sticky synced from remote device
    */

    /* Remote FDB related info */
    string remote_ip;
    string    esi;
    unsigned int vni;
};

struct FdbFlushUpdate
{
    vector<FdbEntry> entries;
    Port port;
};

struct FdbData
{
<<<<<<< HEAD
=======
    sai_object_id_t bridge_port_id;
    string type;
    FdbOrigin origin;
    /**
      {"dynamic", FDB_ORIGIN_LEARN} => dynamically learnt
      {"dynamic", FDB_ORIGIN_PROVISIONED} => provisioned dynamic with swssconfig in APPDB
      {"dynamic", FDB_ORIGIN_ADVERTIZED} => synced from remote device e.g. BGP MAC route
      {"static", FDB_ORIGIN_LEARN} => Invalid
      {"static", FDB_ORIGIN_PROVISIONED} => statically provisioned
      {"static", FDB_ORIGIN_ADVERTIZED} => sticky synced from remote device
    */

    /* Remote FDB related info */
    string remote_ip;
    string    esi;
    unsigned int vni;
};

struct SavedFdbEntry
{
>>>>>>> 1b916c31
    MacAddress mac;
    unsigned short vlanId;
    FdbData fdbData;
    bool operator==(const SavedFdbEntry& other) const
    {
        return tie(mac, vlanId) == tie(other.mac, other.vlanId);
    }
};

typedef unordered_map<string, vector<SavedFdbEntry>> fdb_entries_by_port_t;

class FdbOrch: public Orch, public Subject, public Observer
{
public:

<<<<<<< HEAD
    FdbOrch(DBConnector* applDbConnector, vector<table_name_with_pri_t> appFdbTables,
                TableConnector stateDbFdbConnector, TableConnector stateDbMclagFdbConnector, PortsOrch *port);
=======
    FdbOrch(DBConnector* applDbConnector, vector<table_name_with_pri_t> appFdbTables, TableConnector stateDbFdbConnector, PortsOrch *port);
>>>>>>> 1b916c31

    ~FdbOrch()
    {
        m_portsOrch->detach(this);
    }

    bool bake() override;
    void update(sai_fdb_event_t, const sai_fdb_entry_t *, sai_object_id_t);
    void update(SubjectType type, void *cntx);
    bool getPort(const MacAddress&, uint16_t, Port&);

    bool removeFdbEntry(const FdbEntry& entry, FdbOrigin origin=FDB_ORIGIN_PROVISIONED);

    static const int fdborch_pri;
    void flushFDBEntries(sai_object_id_t bridge_port_oid,
                         sai_object_id_t vlan_oid);
    void notifyObserversFDBFlush(Port &p, sai_object_id_t&);

private:
    PortsOrch *m_portsOrch;
    map<FdbEntry, FdbData> m_entries;
    fdb_entries_by_port_t saved_fdb_entries;
    vector<Table*> m_appTables;
    Table m_fdbStateTable;
    NotificationConsumer* m_flushNotificationsConsumer;
    NotificationConsumer* m_fdbNotificationConsumer;

    void doTask(Consumer& consumer);
    void doTask(NotificationConsumer& consumer);

    void updateVlanMember(const VlanMemberUpdate&);
    void updatePortOperState(const PortOperStateUpdate&);

    bool addFdbEntry(const FdbEntry&, const string&, FdbData fdbData);
    void deleteFdbEntryFromSavedFDB(const MacAddress &mac, const unsigned short &vlanId, FdbOrigin origin, const string portName="");

    bool storeFdbEntryState(const FdbUpdate& update);
    void notifyTunnelOrch(Port& port);
};

#endif /* SWSS_FDBORCH_H */<|MERGE_RESOLUTION|>--- conflicted
+++ resolved
@@ -10,12 +10,8 @@
     FDB_ORIGIN_INVALID = 0,
     FDB_ORIGIN_LEARN = 1,
     FDB_ORIGIN_PROVISIONED = 2,
-<<<<<<< HEAD
     FDB_ORIGIN_VXLAN_ADVERTIZED = 4,
     FDB_ORIGIN_MCLAG_ADVERTIZED = 8
-=======
-    FDB_ORIGIN_VXLAN_ADVERTIZED = 4
->>>>>>> 1b916c31
 };
 
 struct FdbEntry
@@ -70,8 +66,6 @@
 
 struct FdbData
 {
-<<<<<<< HEAD
-=======
     sai_object_id_t bridge_port_id;
     string type;
     FdbOrigin origin;
@@ -92,7 +86,6 @@
 
 struct SavedFdbEntry
 {
->>>>>>> 1b916c31
     MacAddress mac;
     unsigned short vlanId;
     FdbData fdbData;
@@ -108,12 +101,8 @@
 {
 public:
 
-<<<<<<< HEAD
     FdbOrch(DBConnector* applDbConnector, vector<table_name_with_pri_t> appFdbTables,
                 TableConnector stateDbFdbConnector, TableConnector stateDbMclagFdbConnector, PortsOrch *port);
-=======
-    FdbOrch(DBConnector* applDbConnector, vector<table_name_with_pri_t> appFdbTables, TableConnector stateDbFdbConnector, PortsOrch *port);
->>>>>>> 1b916c31
 
     ~FdbOrch()
     {
