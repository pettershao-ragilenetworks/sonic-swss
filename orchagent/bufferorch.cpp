#include "tokenize.h"

#include "bufferorch.h"
#include "logger.h"

#include <sstream>
#include <iostream>

extern sai_port_api_t *sai_port_api;
extern sai_queue_api_t *sai_queue_api;
extern sai_switch_api_t *sai_switch_api;
extern sai_buffer_api_t *sai_buffer_api;

extern PortsOrch *gPortsOrch;
extern sai_object_id_t gSwitchId;

using namespace std;

type_map BufferOrch::m_buffer_type_maps = {
    {APP_BUFFER_POOL_TABLE_NAME, new object_map()},
    {APP_BUFFER_PROFILE_TABLE_NAME, new object_map()},
    {APP_BUFFER_QUEUE_TABLE_NAME, new object_map()},
    {APP_BUFFER_PG_TABLE_NAME, new object_map()},
    {APP_BUFFER_PORT_INGRESS_PROFILE_LIST_NAME, new object_map()},
    {APP_BUFFER_PORT_EGRESS_PROFILE_LIST_NAME, new object_map()}
};

BufferOrch::BufferOrch(DBConnector *db, vector<string> &tableNames) : Orch(db, tableNames)
{
    SWSS_LOG_ENTER();
    initTableHandlers();
};

void BufferOrch::initTableHandlers()
{
    SWSS_LOG_ENTER();
    m_bufferHandlerMap.insert(buffer_handler_pair(APP_BUFFER_POOL_TABLE_NAME, &BufferOrch::processBufferPool));
    m_bufferHandlerMap.insert(buffer_handler_pair(APP_BUFFER_PROFILE_TABLE_NAME, &BufferOrch::processBufferProfile));
    m_bufferHandlerMap.insert(buffer_handler_pair(APP_BUFFER_QUEUE_TABLE_NAME, &BufferOrch::processQueue));
    m_bufferHandlerMap.insert(buffer_handler_pair(APP_BUFFER_PG_TABLE_NAME, &BufferOrch::processPriorityGroup));
    m_bufferHandlerMap.insert(buffer_handler_pair(APP_BUFFER_PORT_INGRESS_PROFILE_LIST_NAME, &BufferOrch::processIngressBufferProfileList));
    m_bufferHandlerMap.insert(buffer_handler_pair(APP_BUFFER_PORT_EGRESS_PROFILE_LIST_NAME, &BufferOrch::processEgressBufferProfileList));
}

task_process_status BufferOrch::processBufferPool(Consumer &consumer)
{
    SWSS_LOG_ENTER();
    sai_status_t sai_status;
    sai_object_id_t sai_object = SAI_NULL_OBJECT_ID;
    auto it = consumer.m_toSync.begin();
    KeyOpFieldsValuesTuple tuple = it->second;
    string map_type_name = consumer.m_consumer->getTableName();
    string object_name = kfvKey(tuple);
    string op = kfvOp(tuple);

    SWSS_LOG_DEBUG("object name:%s", object_name.c_str());
    if (m_buffer_type_maps[map_type_name]->find(object_name) != m_buffer_type_maps[map_type_name]->end())
    {
        sai_object = (*(m_buffer_type_maps[map_type_name]))[object_name];
        SWSS_LOG_DEBUG("found existing object:%s of type:%s", object_name.c_str(), map_type_name.c_str());
    }
    SWSS_LOG_DEBUG("processing command:%s", op.c_str());
    if (op == SET_COMMAND)
    {
        vector<sai_attribute_t> attribs;
        for (auto i = kfvFieldsValues(tuple).begin(); i != kfvFieldsValues(tuple).end(); i++)
        {
            SWSS_LOG_DEBUG("field:%s, value:%s", fvField(*i).c_str(), fvValue(*i).c_str());
            sai_attribute_t attr;
            if (fvField(*i) == buffer_size_field_name)
            {
                attr.id = SAI_BUFFER_POOL_ATTR_SIZE;
                attr.value.u32 = stoul(fvValue(*i));
                attribs.push_back(attr);
            }
            else if (fvField(*i) == buffer_pool_type_field_name)
            {
                string type = fvValue(*i);
                if (type == buffer_value_ingress)
                {
                    attr.value.u32 = SAI_BUFFER_POOL_TYPE_INGRESS;
                }
                else if (type == buffer_value_egress)
                {
                    attr.value.u32 = SAI_BUFFER_POOL_TYPE_EGRESS;
                }
                else
                {
                    SWSS_LOG_ERROR("Unknown pool type specified:%s", type.c_str());
                    return task_process_status::task_invalid_entry;
                }
                attr.id = SAI_BUFFER_POOL_ATTR_TYPE;
                attribs.push_back(attr);
            }
            else if (fvField(*i) == buffer_pool_mode_field_name)
            {
                string mode = fvValue(*i);
                if (mode == buffer_pool_mode_dynamic_value)
                {
                    attr.value.u32 = SAI_BUFFER_POOL_THRESHOLD_MODE_DYNAMIC;
                }
                else if (mode == buffer_pool_mode_static_value)
                {
                    attr.value.u32 = SAI_BUFFER_POOL_THRESHOLD_MODE_STATIC;
                }
                else
                {
                    SWSS_LOG_ERROR("Unknown pool mode specified:%s", mode.c_str());
                    return task_process_status::task_invalid_entry;
                }
                attr.id = SAI_BUFFER_POOL_ATTR_THRESHOLD_MODE;
                attribs.push_back(attr);
            }
            else
            {
                SWSS_LOG_ERROR("Unknown pool field specified:%s, ignoring", fvField(*i).c_str());
                continue;
            }
        }
        if (SAI_NULL_OBJECT_ID != sai_object)
        {
<<<<<<< HEAD
            SWSS_LOG_DEBUG("Modifying existing sai object:%lx ", sai_object);
            sai_status = sai_buffer_api->set_buffer_pool_attribute(sai_object, &attribs[0]);
=======
            sai_status = sai_buffer_api->set_buffer_pool_attr(sai_object, &attribs[0]);
>>>>>>> 179daacb
            if (SAI_STATUS_SUCCESS != sai_status)
            {
                SWSS_LOG_ERROR("Failed to modify buffer pool, name:%s, sai object:%lx, status:%d", object_name.c_str(), sai_object, sai_status);
                return task_process_status::task_failed;
            }
            SWSS_LOG_DEBUG("Modified existing pool:%lx, type:%s name:%s ", sai_object, map_type_name.c_str(), object_name.c_str());
        }
        else
        {
<<<<<<< HEAD
            SWSS_LOG_DEBUG("Creating new sai object");
            sai_status = sai_buffer_api->create_buffer_pool(&sai_object, gSwitchId, attribs.size(), attribs.data());
=======
            sai_status = sai_buffer_api->create_buffer_pool(&sai_object, attribs.size(), attribs.data());
>>>>>>> 179daacb
            if (SAI_STATUS_SUCCESS != sai_status)
            {
                SWSS_LOG_ERROR("Failed to create buffer pool %s with type %s, rv:%d", object_name.c_str(), map_type_name.c_str(), sai_status);
                return task_process_status::task_failed;
            }
            (*(m_buffer_type_maps[map_type_name]))[object_name] = sai_object;
            SWSS_LOG_NOTICE("Created buffer pool %s with type %s", object_name.c_str(), map_type_name.c_str());
        }
    }
    else if (op == DEL_COMMAND)
    {
        sai_status = sai_buffer_api->remove_buffer_pool(sai_object);
        if (SAI_STATUS_SUCCESS != sai_status)
        {
            SWSS_LOG_ERROR("Failed to remove buffer pool %s with type %s, rv:%d", object_name.c_str(), map_type_name.c_str(), sai_status);
            return task_process_status::task_failed;
        }
        SWSS_LOG_NOTICE("Removed buffer pool %s with type %s", object_name.c_str(), map_type_name.c_str());
        auto it_to_delete = (m_buffer_type_maps[map_type_name])->find(object_name);
        (m_buffer_type_maps[map_type_name])->erase(it_to_delete);
    }
    else
    {
        SWSS_LOG_ERROR("Unknown operation type %s", op.c_str());
        return task_process_status::task_invalid_entry;
    }
    return task_process_status::task_success;
}

task_process_status BufferOrch::processBufferProfile(Consumer &consumer)
{
    SWSS_LOG_ENTER();
    sai_status_t sai_status;
    sai_object_id_t sai_object = SAI_NULL_OBJECT_ID;
    auto it = consumer.m_toSync.begin();
    KeyOpFieldsValuesTuple tuple = it->second;
    string map_type_name = consumer.m_consumer->getTableName();
    string object_name = kfvKey(tuple);
    string op = kfvOp(tuple);

    SWSS_LOG_DEBUG("object name:%s", object_name.c_str());
    if (m_buffer_type_maps[map_type_name]->find(object_name) != m_buffer_type_maps[map_type_name]->end())
    {
        sai_object = (*(m_buffer_type_maps[map_type_name]))[object_name];
        SWSS_LOG_DEBUG("found existing object:%s of type:%s", object_name.c_str(), map_type_name.c_str());
    }
    SWSS_LOG_DEBUG("processing command:%s", op.c_str());
    if (op == SET_COMMAND)
    {
        vector<sai_attribute_t> attribs;
        for (auto i = kfvFieldsValues(tuple).begin(); i != kfvFieldsValues(tuple).end(); i++)
        {
            SWSS_LOG_DEBUG("field:%s, value:%s", fvField(*i).c_str(), fvValue(*i).c_str());
            sai_attribute_t attr;
            if (fvField(*i) == buffer_pool_field_name)
            {
                sai_object_id_t sai_pool;
                ref_resolve_status resolve_result = resolveFieldRefValue(m_buffer_type_maps, buffer_pool_field_name, tuple, sai_pool);
                if (ref_resolve_status::success != resolve_result)
                {
                    if(ref_resolve_status::not_resolved == resolve_result)
                    {
                        SWSS_LOG_INFO("Missing or invalid pool reference specified");
                        return task_process_status::task_need_retry;
                    }
                    SWSS_LOG_ERROR("Resolving pool reference failed");
                    return task_process_status::task_failed;
                }
                attr.id = SAI_BUFFER_PROFILE_ATTR_POOL_ID;
                attr.value.oid = sai_pool;
                attribs.push_back(attr);
            }
            else if (fvField(*i) == buffer_xon_field_name)
            {
                attr.value.u32 = stoul(fvValue(*i));
                attr.id = SAI_BUFFER_PROFILE_ATTR_XON_TH;
                attribs.push_back(attr);
            }
            else if (fvField(*i) == buffer_xoff_field_name)
            {
                attr.value.u32 = stoul(fvValue(*i));
                attr.id = SAI_BUFFER_PROFILE_ATTR_XOFF_TH;
                attribs.push_back(attr);
            }
            else if (fvField(*i) == buffer_size_field_name)
            {
                attr.id = SAI_BUFFER_PROFILE_ATTR_BUFFER_SIZE;
                attr.value.u32 = stoul(fvValue(*i));
                attribs.push_back(attr);
            }
            else if (fvField(*i) == buffer_dynamic_th_field_name)
            {
                attr.id = SAI_BUFFER_PROFILE_ATTR_SHARED_DYNAMIC_TH;
                attr.value.u32 = stoul(fvValue(*i));
                attribs.push_back(attr);
            }
            else if (fvField(*i) == buffer_static_th_field_name)
            {
                attr.id = SAI_BUFFER_PROFILE_ATTR_SHARED_STATIC_TH;
                attr.value.u32 = stoul(fvValue(*i));
                attribs.push_back(attr);
            }
            else
            {
                SWSS_LOG_ERROR("Unknown buffer profile field specified:%s, ignoring", fvField(*i).c_str());
                continue;
            }
        }
        if (SAI_NULL_OBJECT_ID != sai_object)
        {
            SWSS_LOG_DEBUG("Modifying existing sai object:%lx ", sai_object);
            sai_status = sai_buffer_api->set_buffer_profile_attribute(sai_object, &attribs[0]);
            if (SAI_STATUS_SUCCESS != sai_status)
            {
                SWSS_LOG_ERROR("Failed to modify buffer profile, name:%s, sai object:%lx, status:%d", object_name.c_str(), sai_object, sai_status);
                return task_process_status::task_failed;
            }
        }
        else
        {
<<<<<<< HEAD
            SWSS_LOG_DEBUG("Creating new sai object");
            sai_status = sai_buffer_api->create_buffer_profile(&sai_object, gSwitchId, attribs.size(), attribs.data());
=======
            sai_status = sai_buffer_api->create_buffer_profile(&sai_object, attribs.size(), attribs.data());
>>>>>>> 179daacb
            if (SAI_STATUS_SUCCESS != sai_status)
            {
                SWSS_LOG_ERROR("Failed to create buffer profile %s with type %s, rv:%d", object_name.c_str(), map_type_name.c_str(), sai_status);
                return task_process_status::task_failed;
            }
            (*(m_buffer_type_maps[map_type_name]))[object_name] = sai_object;
            SWSS_LOG_NOTICE("Created buffer profile %s with type %s", object_name.c_str(), map_type_name.c_str());
        }
    }
    else if (op == DEL_COMMAND)
    {
        sai_status = sai_buffer_api->remove_buffer_profile(sai_object);
        if (SAI_STATUS_SUCCESS != sai_status)
        {
            SWSS_LOG_ERROR("Failed to remove buffer profile %s with type %s, rv:%d", object_name.c_str(), map_type_name.c_str(), sai_status);
            return task_process_status::task_failed;
        }
        SWSS_LOG_NOTICE("Remove buffer profile %s with type %s", object_name.c_str(), map_type_name.c_str());
        auto it_to_delete = (m_buffer_type_maps[map_type_name])->find(object_name);
        (m_buffer_type_maps[map_type_name])->erase(it_to_delete);
    }
    else
    {
        SWSS_LOG_ERROR("Unknown operation type %s", op.c_str());
        return task_process_status::task_invalid_entry;
    }
    return task_process_status::task_success;
}

/*
Input sample "BUFFER_QUEUE_TABLE:Ethernet4,Ethernet45:10-15"
*/
task_process_status BufferOrch::processQueue(Consumer &consumer)
{
    SWSS_LOG_ENTER();
    auto it = consumer.m_toSync.begin();
    KeyOpFieldsValuesTuple tuple = it->second;
    sai_object_id_t sai_buffer_profile;
    string key = kfvKey(tuple);
    string op = kfvOp(tuple);
    vector<string> tokens;
    sai_uint32_t range_low, range_high;

    SWSS_LOG_DEBUG("Processing:%s", key.c_str());
    tokens = tokenize(key, delimiter);
    if (tokens.size() != 2)
    {
        SWSS_LOG_ERROR("malformed key:%s. Must contain 2 tokens", key.c_str());
        return task_process_status::task_invalid_entry;
    }
    vector<string> port_names = tokenize(tokens[0], list_item_delimiter);
    if (!parseIndexRange(tokens[1], range_low, range_high))
    {
        return task_process_status::task_invalid_entry;
    }
    ref_resolve_status  resolve_result = resolveFieldRefValue(m_buffer_type_maps, buffer_profile_field_name, tuple, sai_buffer_profile);
    if (ref_resolve_status::success != resolve_result)
    {
        if(ref_resolve_status::not_resolved == resolve_result)
        {
            SWSS_LOG_INFO("Missing or invalid queue buffer profile reference specified");
            return task_process_status::task_need_retry;
        }
        SWSS_LOG_ERROR("Resolving queue profile reference failed");
        return task_process_status::task_failed;
    }
    sai_attribute_t attr;
    attr.id = SAI_QUEUE_ATTR_BUFFER_PROFILE_ID;
    attr.value.oid = sai_buffer_profile;
    for (string port_name : port_names)
    {
        Port port;
        SWSS_LOG_DEBUG("processing port:%s", port_name.c_str());
        if (!gPortsOrch->getPort(port_name, port))
        {
            SWSS_LOG_ERROR("Port with alias:%s not found", port_name.c_str());
            return task_process_status::task_invalid_entry;
        }
        for (size_t ind = range_low; ind <= range_high; ind++)
        {
            sai_object_id_t queue_id;
            SWSS_LOG_DEBUG("processing queue:%zd", ind);
            if (port.m_queue_ids.size() <= ind)
            {
                SWSS_LOG_ERROR("Invalid queue index specified:%zd", ind);
                return task_process_status::task_invalid_entry;
            }
            queue_id = port.m_queue_ids[ind];
            SWSS_LOG_DEBUG("Applying buffer profile:0x%lx to queue index:%zd, queue sai_id:0x%lx", sai_buffer_profile, ind, queue_id);
            sai_status_t sai_status = sai_queue_api->set_queue_attribute(queue_id, &attr);
            if (sai_status != SAI_STATUS_SUCCESS)
            {
                SWSS_LOG_ERROR("Failed to set queue's buffer profile attribute, status:%d", sai_status);
                return task_process_status::task_failed;
            }
        }
    }
    return task_process_status::task_success;
}

/*
Input sample "BUFFER_PG_TABLE:Ethernet4,Ethernet45:10-15"
*/
task_process_status BufferOrch::processPriorityGroup(Consumer &consumer)
{
    SWSS_LOG_ENTER();
    auto it = consumer.m_toSync.begin();
    KeyOpFieldsValuesTuple tuple = it->second;
    sai_object_id_t sai_buffer_profile;
    string key = kfvKey(tuple);
    string op = kfvOp(tuple);
    vector<string> tokens;
    sai_uint32_t range_low, range_high;

    SWSS_LOG_DEBUG("processing:%s", key.c_str());
    tokens = tokenize(key, delimiter);
    if (tokens.size() != 2)
    {
        SWSS_LOG_ERROR("malformed key:%s. Must contain 2 tokens", key.c_str());
        return task_process_status::task_invalid_entry;
    }
    vector<string> port_names = tokenize(tokens[0], list_item_delimiter);
    if (!parseIndexRange(tokens[1], range_low, range_high))
    {
        SWSS_LOG_ERROR("Failed to obtain pg range values");
        return task_process_status::task_invalid_entry;
    }
    ref_resolve_status  resolve_result = resolveFieldRefValue(m_buffer_type_maps, buffer_profile_field_name, tuple, sai_buffer_profile);
    if (ref_resolve_status::success != resolve_result)
    {
        if(ref_resolve_status::not_resolved == resolve_result)
        {
            SWSS_LOG_INFO("Missing or invalid pg profile reference specified");
            return task_process_status::task_need_retry;
        }
        SWSS_LOG_ERROR("Resolving pg profile reference failed");
        return task_process_status::task_failed;
    }
    sai_attribute_t attr;
    attr.id = SAI_INGRESS_PRIORITY_GROUP_ATTR_BUFFER_PROFILE;
    attr.value.oid = sai_buffer_profile;
    for (string port_name : port_names)
    {
        Port port;
        SWSS_LOG_DEBUG("processing port:%s", port_name.c_str());
        if (!gPortsOrch->getPort(port_name, port))
        {
            SWSS_LOG_ERROR("Port with alias:%s not found", port_name.c_str());
            return task_process_status::task_invalid_entry;
        }
        for (size_t ind = range_low; ind <= range_high; ind++)
        {
            sai_object_id_t pg_id;
            SWSS_LOG_DEBUG("processing pg:%zd", ind);
            if (port.m_priority_group_ids.size() <= ind)
            {
                SWSS_LOG_ERROR("Invalid pg index specified:%zd", ind);
                return task_process_status::task_invalid_entry;
            }
            pg_id = port.m_priority_group_ids[ind];
            SWSS_LOG_DEBUG("Applying buffer profile:0x%lx to port:%s pg index:%zd, pg sai_id:0x%lx", sai_buffer_profile, port_name.c_str(), ind, pg_id);
            sai_status_t sai_status = sai_buffer_api->set_ingress_priority_group_attribute(pg_id, &attr);
            if (sai_status != SAI_STATUS_SUCCESS)
            {
                SWSS_LOG_ERROR("Failed to set port:%s pg:%zd buffer profile attribute, status:%d", port_name.c_str(), ind, sai_status);
                return task_process_status::task_failed;
            }
        }
    }
    return task_process_status::task_success;
}

/*
Input sample:"[BUFFER_PROFILE_TABLE:i_port.profile0],[BUFFER_PROFILE_TABLE:i_port.profile1]"
*/
task_process_status BufferOrch::processIngressBufferProfileList(Consumer &consumer)
{
    SWSS_LOG_ENTER();
    auto it = consumer.m_toSync.begin();
    KeyOpFieldsValuesTuple tuple = it->second;
    Port port;
    string key = kfvKey(tuple);
    string op = kfvOp(tuple);

    SWSS_LOG_DEBUG("processing:%s", key.c_str());
    if (consumer.m_consumer->getTableName() != APP_BUFFER_PORT_INGRESS_PROFILE_LIST_NAME)
    {
        SWSS_LOG_ERROR("Key with invalid table type passed in %s, expected:%s", key.c_str(), APP_BUFFER_PORT_INGRESS_PROFILE_LIST_NAME);
        return task_process_status::task_invalid_entry;
    }
    vector<string> port_names = tokenize(key, list_item_delimiter);
    vector<sai_object_id_t> profile_list;
    ref_resolve_status resolve_status = resolveFieldRefArray(m_buffer_type_maps, buffer_profile_list_field_name, tuple, profile_list);
    if (ref_resolve_status::success != resolve_status)
    {
        if(ref_resolve_status::not_resolved == resolve_status)
        {
            SWSS_LOG_INFO("Missing or invalid ingress buffer profile reference specified for:%s", key.c_str());
            return task_process_status::task_need_retry;
        }
        SWSS_LOG_ERROR("Failed resolving ingress buffer profile reference specified for:%s", key.c_str());
        return task_process_status::task_failed;
    }
    sai_attribute_t attr;
    attr.id = SAI_PORT_ATTR_QOS_INGRESS_BUFFER_PROFILE_LIST;
    attr.value.objlist.count = profile_list.size();
    attr.value.objlist.list = profile_list.data();
    for (string port_name : port_names)
    {
        if (!gPortsOrch->getPort(port_name, port))
        {
            SWSS_LOG_ERROR("Port with alias:%s not found", port_name.c_str());
            return task_process_status::task_invalid_entry;
        }
        sai_status_t sai_status = sai_port_api->set_port_attribute(port.m_port_id, &attr);
        if (sai_status != SAI_STATUS_SUCCESS)
        {
            SWSS_LOG_ERROR("Failed to set ingress buffer profile list on port, status:%d, key:%s", sai_status, port_name.c_str());
            return task_process_status::task_failed;
        }
    }
    return task_process_status::task_success;
}

/*
Input sample:"[BUFFER_PROFILE_TABLE:e_port.profile0],[BUFFER_PROFILE_TABLE:e_port.profile1]"
*/
task_process_status BufferOrch::processEgressBufferProfileList(Consumer &consumer)
{
    SWSS_LOG_ENTER();
    auto it = consumer.m_toSync.begin();
    KeyOpFieldsValuesTuple tuple = it->second;
    Port port;
    string key = kfvKey(tuple);
    string op = kfvOp(tuple);
    SWSS_LOG_DEBUG("processing:%s", key.c_str());
    vector<string> port_names = tokenize(key, list_item_delimiter);
    vector<sai_object_id_t> profile_list;
    ref_resolve_status resolve_status = resolveFieldRefArray(m_buffer_type_maps, buffer_profile_list_field_name, tuple, profile_list);
    if (ref_resolve_status::success != resolve_status)
    {
        if(ref_resolve_status::not_resolved == resolve_status)
        {
            SWSS_LOG_INFO("Missing or invalid egress buffer profile reference specified for:%s", key.c_str());
            return task_process_status::task_need_retry;
        }
        SWSS_LOG_ERROR("Failed resolving egress buffer profile reference specified for:%s", key.c_str());
        return task_process_status::task_failed;
    }
    sai_attribute_t attr;
    attr.id = SAI_PORT_ATTR_QOS_EGRESS_BUFFER_PROFILE_LIST;
    attr.value.objlist.count = profile_list.size();
    attr.value.objlist.list = profile_list.data();
    for (string port_name : port_names)
    {
        if (!gPortsOrch->getPort(port_name, port))
        {
            SWSS_LOG_ERROR("Port with alias:%s not found", port_name.c_str());
            return task_process_status::task_invalid_entry;
        }
        sai_status_t sai_status = sai_port_api->set_port_attribute(port.m_port_id, &attr);
        if (sai_status != SAI_STATUS_SUCCESS)
        {
            SWSS_LOG_ERROR("Failed to set egress buffer profile list on port, status:%d, key:%s", sai_status, port_name.c_str());
            return task_process_status::task_failed;
        }
    }
    return task_process_status::task_success;
}

void BufferOrch::doTask(Consumer &consumer)
{
    SWSS_LOG_ENTER();
    auto it = consumer.m_toSync.begin();
    while (it != consumer.m_toSync.end())
    {
        KeyOpFieldsValuesTuple tuple = it->second;
        string map_type_name = consumer.m_consumer->getTableName();
        if (m_buffer_type_maps.find(map_type_name) == m_buffer_type_maps.end())
        {
            SWSS_LOG_ERROR("Unrecognised qos table encountered:%s", map_type_name.c_str());
            it = consumer.m_toSync.erase(it);
            continue;
        }
        if (m_bufferHandlerMap.find(map_type_name) == m_bufferHandlerMap.end())
        {
            SWSS_LOG_ERROR("No handler for key:%s found.", map_type_name.c_str());
            it = consumer.m_toSync.erase(it);
            continue;
        }
        task_process_status task_status = (this->*(m_bufferHandlerMap[map_type_name]))(consumer);
        switch(task_status)
        {
        case task_process_status::task_success :
            it = consumer.m_toSync.erase(it);
            break;
        case task_process_status::task_invalid_entry:
            SWSS_LOG_ERROR("Invalid buffer task item was encountered, removing from queue.");
            it = consumer.m_toSync.erase(it);
            break;
        case task_process_status::task_failed:
            SWSS_LOG_ERROR("Processing buffer task item failed, exiting.");
            return;
        case task_process_status::task_need_retry:
            SWSS_LOG_INFO("Processing buffer task item failed, will retry.");
            it++;
            break;
        default:
            SWSS_LOG_ERROR("Unknown task status: %d", task_status);
            it = consumer.m_toSync.erase(it);
            break;
        }
    }
}<|MERGE_RESOLUTION|>--- conflicted
+++ resolved
@@ -119,12 +119,7 @@
         }
         if (SAI_NULL_OBJECT_ID != sai_object)
         {
-<<<<<<< HEAD
-            SWSS_LOG_DEBUG("Modifying existing sai object:%lx ", sai_object);
             sai_status = sai_buffer_api->set_buffer_pool_attribute(sai_object, &attribs[0]);
-=======
-            sai_status = sai_buffer_api->set_buffer_pool_attr(sai_object, &attribs[0]);
->>>>>>> 179daacb
             if (SAI_STATUS_SUCCESS != sai_status)
             {
                 SWSS_LOG_ERROR("Failed to modify buffer pool, name:%s, sai object:%lx, status:%d", object_name.c_str(), sai_object, sai_status);
@@ -134,12 +129,7 @@
         }
         else
         {
-<<<<<<< HEAD
-            SWSS_LOG_DEBUG("Creating new sai object");
             sai_status = sai_buffer_api->create_buffer_pool(&sai_object, gSwitchId, attribs.size(), attribs.data());
-=======
-            sai_status = sai_buffer_api->create_buffer_pool(&sai_object, attribs.size(), attribs.data());
->>>>>>> 179daacb
             if (SAI_STATUS_SUCCESS != sai_status)
             {
                 SWSS_LOG_ERROR("Failed to create buffer pool %s with type %s, rv:%d", object_name.c_str(), map_type_name.c_str(), sai_status);
@@ -260,12 +250,7 @@
         }
         else
         {
-<<<<<<< HEAD
-            SWSS_LOG_DEBUG("Creating new sai object");
             sai_status = sai_buffer_api->create_buffer_profile(&sai_object, gSwitchId, attribs.size(), attribs.data());
-=======
-            sai_status = sai_buffer_api->create_buffer_profile(&sai_object, attribs.size(), attribs.data());
->>>>>>> 179daacb
             if (SAI_STATUS_SUCCESS != sai_status)
             {
                 SWSS_LOG_ERROR("Failed to create buffer profile %s with type %s, rv:%d", object_name.c_str(), map_type_name.c_str(), sai_status);
