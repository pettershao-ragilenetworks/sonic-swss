#include <assert.h>
#include <iostream>
#include <vector>
#include <unordered_map>
#include <utility>
#include <inttypes.h>

#include "logger.h"
#include "tokenize.h"
#include "fdborch.h"
#include "crmorch.h"
#include "notifier.h"
#include "sai_serialize.h"
<<<<<<< HEAD
#include "mlagorch.h"
=======
#include "vxlanorch.h"
>>>>>>> 1b916c31
#include "directory.h"

extern sai_fdb_api_t    *sai_fdb_api;

extern sai_object_id_t  gSwitchId;
extern PortsOrch*       gPortsOrch;
extern CrmOrch *        gCrmOrch;
<<<<<<< HEAD
extern MlagOrch*        gMlagOrch;
=======
>>>>>>> 1b916c31
extern Directory<Orch*> gDirectory;

const int FdbOrch::fdborch_pri = 20;

<<<<<<< HEAD
FdbOrch::FdbOrch(DBConnector* applDbConnector, vector<table_name_with_pri_t> appFdbTables,
    TableConnector stateDbFdbConnector, TableConnector stateDbMclagFdbConnector, PortsOrch *port) :
    Orch(applDbConnector, appFdbTables),
    m_portsOrch(port),
    m_fdbStateTable(stateDbFdbConnector.first, stateDbFdbConnector.second),
    m_mclagFdbStateTable(stateDbMclagFdbConnector.first, stateDbMclagFdbConnector.second)
{

=======
FdbOrch::FdbOrch(DBConnector* applDbConnector, vector<table_name_with_pri_t> appFdbTables, TableConnector stateDbFdbConnector, PortsOrch *port) :
    Orch(applDbConnector, appFdbTables),
    m_portsOrch(port),
    m_fdbStateTable(stateDbFdbConnector.first, stateDbFdbConnector.second)
{
>>>>>>> 1b916c31
    for(auto it: appFdbTables)
    {
        m_appTables.push_back(new Table(applDbConnector, it.first));
    }

    m_portsOrch->attach(this);
    m_flushNotificationsConsumer = new NotificationConsumer(applDbConnector, "FLUSHFDBREQUEST");
    auto flushNotifier = new Notifier(m_flushNotificationsConsumer, this, "FLUSHFDBREQUEST");
    Orch::addExecutor(flushNotifier);

    /* Add FDB notifications support from ASIC */
       DBConnector *notificationsDb = new DBConnector("ASIC_DB", 0);
       m_fdbNotificationConsumer = new swss::NotificationConsumer(notificationsDb, "NOTIFICATIONS");

    auto fdbNotifier = new Notifier(m_fdbNotificationConsumer, this, "FDB_NOTIFICATIONS");
    Orch::addExecutor(fdbNotifier);
}

bool FdbOrch::bake()
{
    Orch::bake();

    auto consumer = dynamic_cast<Consumer *>(getExecutor(APP_FDB_TABLE_NAME));
    if (consumer == NULL)
    {
        SWSS_LOG_ERROR("No consumer %s in Orch", APP_FDB_TABLE_NAME);
        return false;
    }

    size_t refilled = consumer->refillToSync(&m_fdbStateTable);
    SWSS_LOG_NOTICE("Add warm input FDB State: %s, %zd", APP_FDB_TABLE_NAME, refilled);
    return true;
}


bool FdbOrch::storeFdbEntryState(const FdbUpdate& update)
{
    const FdbEntry& entry = update.entry;
    FdbData fdbdata;
    FdbData oldFdbData;
    const Port& port = update.port;
    const MacAddress& mac = entry.mac;
    string portName = port.m_alias;
    Port vlan;

    if (!m_portsOrch->getPort(entry.bv_id, vlan))
    {
        SWSS_LOG_NOTICE("FdbOrch notification: Failed to locate \
                         vlan port from bv_id 0x%" PRIx64, entry.bv_id);
        return false;
    }

    // ref: https://github.com/Azure/sonic-swss/blob/master/doc/swss-schema.md#fdb_table
    string key = "Vlan" + to_string(vlan.m_vlan_info.vlan_id) + ":" + mac.to_string();

    if (update.add)
    {
        bool mac_move = false;
        auto it = m_entries.find(entry);
        if (it != m_entries.end())
<<<<<<< HEAD
        {
            /* This block is specifically added for MAC_MOVE event
               and not expected to be executed for LEARN event
             */
            if (port.m_bridge_port_id == it->second.bridge_port_id)
            {
                if (it->second.origin == FDB_ORIGIN_MCLAG_ADVERTIZED)
                {
                    mac_move=true;
                    oldFdbData = it->second;
                }
                else
                {
                    SWSS_LOG_INFO("FdbOrch notification: mac %s is duplicate", entry.mac.to_string().c_str());
                    return false;
                }
            }
            mac_move = true;
            oldFdbData = it->second;
        }

        fdbdata.bridge_port_id = update.port.m_bridge_port_id;
        fdbdata.type = update.type;
        fdbdata.origin = FDB_ORIGIN_LEARN;
        fdbdata.remote_ip = "";
        fdbdata.esi = "";
        fdbdata.vni = 0;

        m_entries[entry] = fdbdata;
        SWSS_LOG_INFO("FdbOrch notification: mac %s was inserted in port %s into bv_id 0x%" PRIx64,
                        entry.mac.to_string().c_str(), portName.c_str(), entry.bv_id);
        SWSS_LOG_INFO("m_entries size=%zu mac=%s port=0x%" PRIx64,
            m_entries.size(), entry.mac.to_string().c_str(),  m_entries[entry].bridge_port_id);

        if (mac_move && (oldFdbData.origin == FDB_ORIGIN_MCLAG_ADVERTIZED))
        {
            SWSS_LOG_NOTICE("fdbEvent: FdbOrch MCLAG remote to local move delete mac from state MCLAG remote fdb %s table:"
                    "bv_id 0x%" PRIx64, entry.mac.to_string().c_str(), entry.bv_id);

            m_mclagFdbStateTable.del(key);
        }
=======
        {
            /* This block is specifically added for MAC_MOVE event
               and not expected to be executed for LEARN event
             */
            if (port.m_bridge_port_id == it->second.bridge_port_id)
            {
                SWSS_LOG_INFO("FdbOrch notification: mac %s is duplicate", entry.mac.to_string().c_str());
                return false;
            }
            mac_move = true;
            oldFdbData = it->second;
        }

        fdbdata.bridge_port_id = update.port.m_bridge_port_id;
        fdbdata.type = update.type;
        fdbdata.origin = FDB_ORIGIN_LEARN;
        fdbdata.remote_ip = "";
        fdbdata.esi = "";
        fdbdata.vni = 0;

        m_entries[entry] = fdbdata;
        SWSS_LOG_INFO("FdbOrch notification: mac %s was inserted in port %s into bv_id 0x%" PRIx64,
                        entry.mac.to_string().c_str(), portName.c_str(), entry.bv_id);
        SWSS_LOG_INFO("m_entries size=%zu mac=%s port=0x%" PRIx64,
            m_entries.size(), entry.mac.to_string().c_str(),  m_entries[entry].bridge_port_id);

>>>>>>> 1b916c31
        // Write to StateDb
        std::vector<FieldValueTuple> fvs;
        fvs.push_back(FieldValueTuple("port", portName));
        fvs.push_back(FieldValueTuple("type", update.type));
        m_fdbStateTable.set(key, fvs);

        if (!mac_move)
        {
            gCrmOrch->incCrmResUsedCounter(CrmResourceType::CRM_FDB_ENTRY);
        }
        return true;
    }
    else
    {
        auto it= m_entries.find(entry);
        if(it != m_entries.end())
        {
            oldFdbData = it->second;
        }

        size_t erased = m_entries.erase(entry);
        SWSS_LOG_DEBUG("FdbOrch notification: mac %s was removed from bv_id 0x%" PRIx64, entry.mac.to_string().c_str(), entry.bv_id);

        if (erased == 0)
        {
            return false;
        }

<<<<<<< HEAD
        if (oldFdbData.origin == FDB_ORIGIN_MCLAG_ADVERTIZED)
        {
            SWSS_LOG_NOTICE("fdbEvent: FdbOrch MCLAG remote mac %s deleted, remove from state mclag remote fdb table:"
                            "bv_id 0x%" PRIx64, entry.mac.to_string().c_str(), entry.bv_id);
            m_mclagFdbStateTable.del(key);
        }

        if ((oldFdbData.origin != FDB_ORIGIN_VXLAN_ADVERTIZED)  &&
                (oldFdbData.origin != FDB_ORIGIN_MCLAG_ADVERTIZED))
=======
        if (oldFdbData.origin != FDB_ORIGIN_VXLAN_ADVERTIZED)
>>>>>>> 1b916c31
        {
            // Remove in StateDb for non advertised mac addresses
            m_fdbStateTable.del(key);
        }

        gCrmOrch->decCrmResUsedCounter(CrmResourceType::CRM_FDB_ENTRY);
        return true;
    }
}

void FdbOrch::update(sai_fdb_event_t        type,
                     const sai_fdb_entry_t* entry,
                     sai_object_id_t        bridge_port_id)
{
    SWSS_LOG_ENTER();

    FdbUpdate update;
    update.entry.mac = entry->mac_address;
    update.entry.bv_id = entry->bv_id;
    update.type = "dynamic";
    Port vlan;

    SWSS_LOG_INFO("FDB event:%d, MAC: %s , BVID: 0x%" PRIx64 " , \
                   bridge port ID: 0x%" PRIx64 ".",
                   type, update.entry.mac.to_string().c_str(),
                   entry->bv_id, bridge_port_id);


    if (bridge_port_id &&
        !m_portsOrch->getPortByBridgePortId(bridge_port_id, update.port))
    {
        if (type == SAI_FDB_EVENT_FLUSHED)
        {
            /* In case of flush - can be ignored due to a race.
               There are notifications about FDB FLUSH (syncd/sai_redis) on port,
               which was already removed by orchagent as a result of
               removeVlanMember action (removeBridgePort) */
            SWSS_LOG_INFO("Flush event: Failed to get port by bridge port ID 0x%" PRIx64 ".",
                        bridge_port_id);

        } else {
            SWSS_LOG_ERROR("Failed to get port by bridge port ID 0x%" PRIx64 ".",
                        bridge_port_id);

        }
        return;
    }

    switch (type)
    {
    case SAI_FDB_EVENT_LEARNED:
    {
        SWSS_LOG_INFO("Received LEARN event for bvid=0x%" PRIx64 "mac=%s port=0x%" PRIx64, entry->bv_id, update.entry.mac.to_string().c_str(), bridge_port_id);

        if (!m_portsOrch->getPort(entry->bv_id, vlan))
        {
            SWSS_LOG_ERROR("FdbOrch LEARN notification: Failed to locate vlan port from bv_id 0x%" PRIx64, entry->bv_id);
            return;
        }

        // we already have such entries
        auto existing_entry = m_entries.find(update.entry);
        if (existing_entry != m_entries.end())
        {
<<<<<<< HEAD
            if (existing_entry->second.origin == FDB_ORIGIN_MCLAG_ADVERTIZED)
            {
                // If the bp is different MOVE the MAC entry.
                if (existing_entry->second.bridge_port_id != bridge_port_id)
                {
                    Port port;
                    SWSS_LOG_NOTICE("FdbOrch LEARN notification: mac %s is already in bv_id 0x%lx with different existing-bp 0x%lx new-bp:0x%lx",
                             update.entry.mac.to_string().c_str(), entry->bv_id, existing_entry->second.bridge_port_id, bridge_port_id);
                if (!m_portsOrch->getPortByBridgePortId(existing_entry->second.bridge_port_id, port))
                {
                    SWSS_LOG_NOTICE("FdbOrch LEARN notification: Failed to get port by bridge port ID 0x%lx", existing_entry->second.bridge_port_id);
                    return;
                }
                else
                {
                    port.m_fdb_count--;
                    m_portsOrch->setPort(port.m_alias, port);
                    vlan.m_fdb_count--;
                    m_portsOrch->setPort(vlan.m_alias, vlan);
                }

                    // Continue to add (update/move) the MAC
                }
                else
                {
                    SWSS_LOG_NOTICE("FdbOrch LEARN notification: mac %s is already in bv_id 0x%lx with same bp 0x%lx ",
                            update.entry.mac.to_string().c_str(), entry->bv_id, existing_entry->second.bridge_port_id);
                    // Continue to move the MAC as local.

                    // Existing MAC entry is on same VLAN, Port with Origin MCLAG(remote), its possible after the local learn MAC in
                    //the HW is updated to remote from FdbOrch, Update the MAC back to local in HW so that FdbOrch and HW is Sync and aging enabled.
                    sai_status_t status;
                    sai_fdb_entry_t fdb_entry;
                    fdb_entry.switch_id = gSwitchId;
                    memcpy(fdb_entry.mac_address, entry->mac_address, sizeof(sai_mac_t));
                    fdb_entry.bv_id = entry->bv_id;
                    sai_attribute_t attr;
                    vector<sai_attribute_t> attrs;

                    attr.id = SAI_FDB_ENTRY_ATTR_TYPE;
                    attr.value.s32 = SAI_FDB_ENTRY_TYPE_DYNAMIC;
                    attrs.push_back(attr);

                    attr.id = SAI_FDB_ENTRY_ATTR_BRIDGE_PORT_ID;
                    attr.value.oid = existing_entry->second.bridge_port_id;
                    attrs.push_back(attr);

                    for(auto itr : attrs)
                    {
                        status = sai_fdb_api->set_fdb_entry_attribute(&fdb_entry, &itr);
                        if (status != SAI_STATUS_SUCCESS)
                        {
                            SWSS_LOG_ERROR("macUpdate-Failed for MCLAG mac attr.id=0x%x for FDB %s in 0x%lx on %s, rv:%d",
                                        itr.id, update.entry.mac.to_string().c_str(), entry->bv_id, update.port.m_alias.c_str(), status);
                        }
                    }
                    update.add = true;
                    update.type = "dynamic";
                    storeFdbEntryState(update);
                    notify(SUBJECT_TYPE_FDB_CHANGE, &update);

                    return;
                }
            }
            else
            {
             SWSS_LOG_INFO("FdbOrch LEARN notification: mac %s is already in bv_id 0x%"
                PRIx64 "existing-bp 0x%" PRIx64 "new-bp:0x%" PRIx64,
                update.entry.mac.to_string().c_str(), entry->bv_id, existing_entry->second.bridge_port_id, bridge_port_id);
            }
            break;
=======
             SWSS_LOG_INFO("FdbOrch LEARN notification: mac %s is already in bv_id 0x%"
                PRIx64 "existing-bp 0x%" PRIx64 "new-bp:0x%" PRIx64,
                update.entry.mac.to_string().c_str(), entry->bv_id, existing_entry->second.bridge_port_id, bridge_port_id);
             break;
>>>>>>> 1b916c31
        }

        update.add = true;
        update.entry.port_name = update.port.m_alias;
        update.type = "dynamic";
        update.port.m_fdb_count++;
        m_portsOrch->setPort(update.port.m_alias, update.port);
        vlan.m_fdb_count++;
        m_portsOrch->setPort(vlan.m_alias, vlan);

        storeFdbEntryState(update);
        notify(SUBJECT_TYPE_FDB_CHANGE, &update);

        break;
    }
    case SAI_FDB_EVENT_AGED:
    {
        SWSS_LOG_INFO("Received AGE event for bvid=0x%" PRIx64 " mac=%s port=0x%" PRIx64,
                       entry->bv_id, update.entry.mac.to_string().c_str(), bridge_port_id);

        if (!m_portsOrch->getPort(entry->bv_id, vlan))
        {
            SWSS_LOG_NOTICE("FdbOrch AGE notification: Failed to locate vlan port from bv_id 0x%" PRIx64, entry->bv_id);
        }

        auto existing_entry = m_entries.find(update.entry);
        // we don't have such entries
        if (existing_entry == m_entries.end())
        {
             SWSS_LOG_INFO("FdbOrch AGE notification: mac %s is not present in bv_id 0x%" PRIx64 " bp 0x%" PRIx64,
                    update.entry.mac.to_string().c_str(), entry->bv_id, bridge_port_id);
             break;
        }

        if (existing_entry->second.bridge_port_id != bridge_port_id)
        {
            SWSS_LOG_INFO("FdbOrch AGE notification: Stale aging event received for mac-bv_id %s-0x%" PRIx64 " with bp=0x%" PRIx64 " existing bp=0x%" PRIx64,
                           update.entry.mac.to_string().c_str(), entry->bv_id, bridge_port_id, existing_entry->second.bridge_port_id);
            // We need to get the port for bridge-port in existing fdb
            if (!m_portsOrch->getPortByBridgePortId(existing_entry->second.bridge_port_id, update.port))
            {
                SWSS_LOG_INFO("FdbOrch AGE notification: Failed to get port by bridge port ID 0x%" PRIx64, existing_entry->second.bridge_port_id);
            }
            // dont return, let it delete just to bring SONiC and SAI in sync
            // return;
        }

        if (existing_entry->second.type == "static")
        {
            update.type = "static";

            if (vlan.m_members.find(update.port.m_alias) == vlan.m_members.end())
            {
                FdbData fdbData;
                fdbData.bridge_port_id = SAI_NULL_OBJECT_ID;
                fdbData.type = update.type;
                fdbData.origin = existing_entry->second.origin;
                fdbData.remote_ip = existing_entry->second.remote_ip;
                fdbData.esi = existing_entry->second.esi;
                fdbData.vni = existing_entry->second.vni;
<<<<<<< HEAD
                saved_fdb_entries[update.port.m_alias].push_back(
=======
        	    saved_fdb_entries[update.port.m_alias].push_back(
>>>>>>> 1b916c31
                        {existing_entry->first.mac, vlan.m_vlan_info.vlan_id, fdbData});
            }
            else
            {
                /*port added back to vlan before we receive delete
                  notification for flush from SAI. Re-add entry to SAI
                 */
                sai_attribute_t attr;
                vector<sai_attribute_t> attrs;

                attr.id = SAI_FDB_ENTRY_ATTR_TYPE;
                attr.value.s32 = SAI_FDB_ENTRY_TYPE_STATIC;
                attrs.push_back(attr);
                attr.id = SAI_FDB_ENTRY_ATTR_BRIDGE_PORT_ID;
                attr.value.oid = bridge_port_id;
                attrs.push_back(attr);
                auto status = sai_fdb_api->create_fdb_entry(entry, (uint32_t)attrs.size(), attrs.data());
                if (status != SAI_STATUS_SUCCESS)
                {
                    SWSS_LOG_ERROR("Failed to create FDB %s on %s, rv:%d",
                        existing_entry->first.mac.to_string().c_str(), update.port.m_alias.c_str(), status);
                    if (handleSaiCreateStatus(SAI_API_FDB, status) != task_success)
                    {
                        return;
                    }
                }
                return;
            }
        }
<<<<<<< HEAD

        // If MAC is MCLAG remote do not delete for age event, Add the MAC back..
        if (existing_entry->second.origin == FDB_ORIGIN_MCLAG_ADVERTIZED)
        {
            sai_status_t status;
            sai_fdb_entry_t fdb_entry;

            fdb_entry.switch_id = gSwitchId;
            memcpy(fdb_entry.mac_address, entry->mac_address, sizeof(sai_mac_t));
            fdb_entry.bv_id = entry->bv_id;

            sai_attribute_t attr;
            vector<sai_attribute_t> attrs;

            attr.id = SAI_FDB_ENTRY_ATTR_TYPE;
            attr.value.s32 = SAI_FDB_ENTRY_TYPE_STATIC;
            attrs.push_back(attr);

            attr.id = SAI_FDB_ENTRY_ATTR_ALLOW_MAC_MOVE;
            attr.value.booldata = true;
            attrs.push_back(attr);

            attr.id = SAI_FDB_ENTRY_ATTR_BRIDGE_PORT_ID;
            attr.value.oid = existing_entry->second.bridge_port_id;
            attrs.push_back(attr);

            SWSS_LOG_NOTICE("fdbEvent: MAC age event received, MAC is MCLAG origin, added back"
                "to HW type %s FDB %s in %s on %s",
                existing_entry->second.type.c_str(),
                update.entry.mac.to_string().c_str(), vlan.m_alias.c_str(),
                update.port.m_alias.c_str());

            status = sai_fdb_api->create_fdb_entry(&fdb_entry, (uint32_t)attrs.size(), attrs.data());
            if (status != SAI_STATUS_SUCCESS)
            {
                SWSS_LOG_ERROR("Failed to create %s FDB %s in %s on %s, rv:%d",
                        existing_entry->second.type.c_str(), update.entry.mac.to_string().c_str(),
                        vlan.m_alias.c_str(), update.port.m_alias.c_str(), status);
            }
            return;
        }
=======
>>>>>>> 1b916c31

        update.add = false;
        if (!update.port.m_alias.empty())
        {
            update.port.m_fdb_count--;
            m_portsOrch->setPort(update.port.m_alias, update.port);
        }
        if (!vlan.m_alias.empty())
        {
            vlan.m_fdb_count--;
            m_portsOrch->setPort(vlan.m_alias, vlan);
        }
        storeFdbEntryState(update);

        notify(SUBJECT_TYPE_FDB_CHANGE, &update);

        notifyTunnelOrch(update.port);
        break;
    }
    case SAI_FDB_EVENT_MOVE:
    {
        Port port_old;
        auto existing_entry = m_entries.find(update.entry);

        SWSS_LOG_INFO("Received MOVE event for bvid=0x%" PRIx64 " mac=%s port=0x%" PRIx64,
                       entry->bv_id, update.entry.mac.to_string().c_str(), bridge_port_id);

        if (!m_portsOrch->getPort(entry->bv_id, vlan))
        {
            SWSS_LOG_ERROR("FdbOrch MOVE notification: Failed to locate vlan port from bv_id 0x%" PRIx64, entry->bv_id);
            return;
        }

        // We should already have such entry
        if (existing_entry == m_entries.end())
        {
             SWSS_LOG_WARN("FdbOrch MOVE notification: mac %s is not found in bv_id 0x%" PRIx64,
                    update.entry.mac.to_string().c_str(), entry->bv_id);
        }
        else if (!m_portsOrch->getPortByBridgePortId(existing_entry->second.bridge_port_id, port_old))
        {
            SWSS_LOG_ERROR("FdbOrch MOVE notification: Failed to get port by bridge port ID 0x%" PRIx64, existing_entry->second.bridge_port_id);
            return;
        }

        update.add = true;
        if (!port_old.m_alias.empty())
        {
            port_old.m_fdb_count--;
            m_portsOrch->setPort(port_old.m_alias, port_old);
        }
        update.port.m_fdb_count++;
        m_portsOrch->setPort(update.port.m_alias, update.port);
        storeFdbEntryState(update);
<<<<<<< HEAD

        notify(SUBJECT_TYPE_FDB_CHANGE, &update);

        notifyTunnelOrch(port_old);

=======

        notify(SUBJECT_TYPE_FDB_CHANGE, &update);

        notifyTunnelOrch(port_old);

>>>>>>> 1b916c31
        break;
    }
    case SAI_FDB_EVENT_FLUSHED:

        SWSS_LOG_INFO("FDB Flush event received: [ %s , 0x%" PRIx64 " ], \
                       bridge port ID: 0x%" PRIx64 ".",
                       update.entry.mac.to_string().c_str(), entry->bv_id,
                       bridge_port_id);

        string vlanName = "-";
        if (entry->bv_id) {
            Port vlan;

            if (!m_portsOrch->getPort(entry->bv_id, vlan))
            {
                SWSS_LOG_NOTICE("FdbOrch notification: Failed to locate vlan\
                                port from bv_id 0x%" PRIx64, entry->bv_id);
                return;
            }
            vlanName = "Vlan" + to_string(vlan.m_vlan_info.vlan_id);
        }


        if (bridge_port_id == SAI_NULL_OBJECT_ID &&
            entry->bv_id == SAI_NULL_OBJECT_ID)
        {
            SWSS_LOG_INFO("FDB Flush: [ %s , %s ] = { port: - }",
                           update.entry.mac.to_string().c_str(), vlanName.c_str());
            for (auto itr = m_entries.begin(); itr != m_entries.end();)
            {
                /*
                   TODO: here should only delete the dynamic fdb entries,
                   but unfortunately in structure FdbEntry currently have
                   no member to indicate the fdb entry type,
                   if there is static mac added, here will have issue.
                */
                update.entry.mac = itr->first.mac;
                update.entry.bv_id = itr->first.bv_id;
                update.add = false;
                itr++;

                storeFdbEntryState(update);

                for (auto observer: m_observers)
                {
                    observer->update(SUBJECT_TYPE_FDB_CHANGE, &update);
                }
            }
        }
        else if (entry->bv_id == SAI_NULL_OBJECT_ID)
        {
            /* FLUSH based on port */
            SWSS_LOG_INFO("FDB Flush: [ %s , %s ] = { port: %s }",
                           update.entry.mac.to_string().c_str(),
                           vlanName.c_str(), update.port.m_alias.c_str());

            for (auto itr = m_entries.begin(); itr != m_entries.end();)
            {
                auto next_item = std::next(itr);
                if (itr->first.port_name == update.port.m_alias)
                {
                    update.entry.mac = itr->first.mac;
                    update.entry.bv_id = itr->first.bv_id;
                    update.add = false;

                    storeFdbEntryState(update);

                    for (auto observer: m_observers)
                    {
                        observer->update(SUBJECT_TYPE_FDB_CHANGE, &update);
                    }
                }
                itr = next_item;
            }
        }
        else if (bridge_port_id == SAI_NULL_OBJECT_ID)
        {
            /* FLUSH based on VLAN - unsupported */
            SWSS_LOG_ERROR("Unsupported FDB Flush: [ %s , %s ] = { port: - }",
                           update.entry.mac.to_string().c_str(),
                           vlanName.c_str());

        }
        else
        {
            /* FLUSH based on port and VLAN - unsupported */
            SWSS_LOG_ERROR("Unsupported FDB Flush: [ %s , %s ] = { port: %s }",
                           update.entry.mac.to_string().c_str(),
                           vlanName.c_str(), update.port.m_alias.c_str());
        }
        break;
    }

    return;
}

void FdbOrch::update(SubjectType type, void *cntx)
{
    SWSS_LOG_ENTER();

    assert(cntx);

    switch(type) {
        case SUBJECT_TYPE_VLAN_MEMBER_CHANGE:
        {
            VlanMemberUpdate *update = reinterpret_cast<VlanMemberUpdate *>(cntx);
            updateVlanMember(*update);
            break;
        }
        case SUBJECT_TYPE_PORT_OPER_STATE_CHANGE:
        {
            PortOperStateUpdate *update = reinterpret_cast<PortOperStateUpdate *>(cntx);
            updatePortOperState(*update);
            break;
        }
        default:
            break;
    }

    return;
}

void FdbOrch::update(SubjectType type, void *cntx)
{
    SWSS_LOG_ENTER();

    assert(cntx);

    switch(type) {
        case SUBJECT_TYPE_VLAN_MEMBER_CHANGE:
        {
            VlanMemberUpdate *update = reinterpret_cast<VlanMemberUpdate *>(cntx);
            updateVlanMember(*update);
            break;
        }
        case SUBJECT_TYPE_PORT_OPER_STATE_CHANGE:
        {
            PortOperStateUpdate *update = reinterpret_cast<PortOperStateUpdate *>(cntx);
            updatePortOperState(*update);
            break;
        }
        default:
            break;
    }

    return;
}

bool FdbOrch::getPort(const MacAddress& mac, uint16_t vlan, Port& port)
{
    SWSS_LOG_ENTER();

    if (!m_portsOrch->getVlanByVlanId(vlan, port))
    {
        SWSS_LOG_ERROR("Failed to get vlan by vlan ID %d", vlan);
        return false;
    }

    sai_fdb_entry_t entry;
    entry.switch_id = gSwitchId;
    memcpy(entry.mac_address, mac.getMac(), sizeof(sai_mac_t));
    entry.bv_id = port.m_vlan_info.vlan_oid;

    sai_attribute_t attr;
    attr.id = SAI_FDB_ENTRY_ATTR_BRIDGE_PORT_ID;

    sai_status_t status = sai_fdb_api->get_fdb_entry_attribute(&entry, 1, &attr);
    if (status != SAI_STATUS_SUCCESS)
    {
        SWSS_LOG_ERROR("Failed to get bridge port ID for FDB entry %s, rv:%d",
            mac.to_string().c_str(), status);
        return false;
    }

    if (!m_portsOrch->getPortByBridgePortId(attr.value.oid, port))
    {
        SWSS_LOG_ERROR("Failed to get port by bridge port ID 0x%" PRIx64, attr.value.oid);
        return false;
    }

    return true;
}

void FdbOrch::doTask(Consumer& consumer)
{
    SWSS_LOG_ENTER();

    if (!gPortsOrch->allPortsReady())
    {
        return;
    }

    FdbOrigin origin = FDB_ORIGIN_PROVISIONED;

    string table_name = consumer.getTableName();
    if(table_name == APP_VXLAN_FDB_TABLE_NAME)
    {
        origin = FDB_ORIGIN_VXLAN_ADVERTIZED;
    }

<<<<<<< HEAD
    if (table_name == APP_MCLAG_FDB_TABLE_NAME)
    {
        origin = FDB_ORIGIN_MCLAG_ADVERTIZED;
    }
=======
>>>>>>> 1b916c31

    auto it = consumer.m_toSync.begin();
    while (it != consumer.m_toSync.end())
    {
        KeyOpFieldsValuesTuple t = it->second;

        /* format: <VLAN_name>:<MAC_address> */
        vector<string> keys = tokenize(kfvKey(t), ':', 1);
        string op = kfvOp(t);

        Port vlan;
        if (!m_portsOrch->getPort(keys[0], vlan))
        {
            SWSS_LOG_INFO("Failed to locate %s", keys[0].c_str());
            if(op == DEL_COMMAND)
            {
                /* Delete if it is in saved_fdb_entry */
                unsigned short vlan_id;
                try {
                    vlan_id = (unsigned short) stoi(keys[0].substr(4));
                } catch(exception &e) {
                    it = consumer.m_toSync.erase(it);
                    continue;
                }
                deleteFdbEntryFromSavedFDB(MacAddress(keys[1]), vlan_id, origin);

                it = consumer.m_toSync.erase(it);
            }
            else
            {
                it++;
            }
            continue;
        }

        FdbEntry entry;
        entry.mac = MacAddress(keys[1]);
        entry.bv_id = vlan.m_vlan_info.vlan_oid;

        if (op == SET_COMMAND)
        {
            string port = "";
            string type = "dynamic";
            string remote_ip = "";
            string esi = "";
            unsigned int vni = 0;
            string sticky = "";

            for (auto i : kfvFieldsValues(t))
            {
                if (fvField(i) == "port")
                {
                    port = fvValue(i);
                }

                if (fvField(i) == "type")
                {
                    type = fvValue(i);
                }

                if(origin == FDB_ORIGIN_VXLAN_ADVERTIZED)
                {
                    if (fvField(i) == "remote_vtep")
                    {
                        remote_ip = fvValue(i);
                        // Creating an IpAddress object to validate if remote_ip is valid
                        // if invalid it will throw the exception and we will ignore the
                        // event
                        try {
                            IpAddress valid_ip = IpAddress(remote_ip);
                            (void)valid_ip; // To avoid g++ warning
                        } catch(exception &e) {
                            SWSS_LOG_NOTICE("Invalid IP address in remote MAC %s", remote_ip.c_str());
                            remote_ip = "";
                            break;
                        }
                    }

                    if (fvField(i) == "esi")
                    {
                        esi = fvValue(i);
                    }

                    if (fvField(i) == "vni")
                    {
                        try {
                            vni = (unsigned int) stoi(fvValue(i));
                        } catch(exception &e) {
                            SWSS_LOG_INFO("Invalid VNI in remote MAC %s", fvValue(i).c_str());
                            vni = 0;
                            break;
                        }
                    }
                }
            }

            /* FDB type is either dynamic or static */
            if (origin == FDB_ORIGIN_MCLAG_ADVERTIZED)
                assert(type == "dynamic" || type == "dynamic_local" || type == "static" );
            else
                assert(type == "dynamic" || type == "static");

            if(origin == FDB_ORIGIN_VXLAN_ADVERTIZED)
            {
                VxlanTunnelOrch* tunnel_orch = gDirectory.get<VxlanTunnelOrch*>();

                if(!remote_ip.length())
                {
                    it = consumer.m_toSync.erase(it);
                    continue;
                }
                port = tunnel_orch->getTunnelPortName(remote_ip);
            }


            FdbData fdbData;
            fdbData.bridge_port_id = SAI_NULL_OBJECT_ID;
            fdbData.type = type;
            fdbData.origin = origin;
            fdbData.remote_ip = remote_ip;
            fdbData.esi = esi;
            fdbData.vni = vni;
            if (addFdbEntry(entry, port, fdbData))
            {
                if (origin == FDB_ORIGIN_MCLAG_ADVERTIZED)
                {
                    if (type == "dynamic_local")
                    {
                        m_mclagFdbStateTable.del(key);
                    }
                }

<<<<<<< HEAD
=======
            if(origin == FDB_ORIGIN_VXLAN_ADVERTIZED)
            {
                VxlanTunnelOrch* tunnel_orch = gDirectory.get<VxlanTunnelOrch*>();

                if(!remote_ip.length())
                {
                    it = consumer.m_toSync.erase(it);
                    continue;
                }
                port = tunnel_orch->getTunnelPortName(remote_ip);
            }


            FdbData fdbData;
            fdbData.bridge_port_id = SAI_NULL_OBJECT_ID;
            fdbData.type = type;
            fdbData.origin = origin;
            fdbData.remote_ip = remote_ip;
            fdbData.esi = esi;
            fdbData.vni = vni;
            if (addFdbEntry(entry, port, fdbData))
>>>>>>> 1b916c31
                it = consumer.m_toSync.erase(it);
            }
            else
                it++;
        }
        else if (op == DEL_COMMAND)
        {
            if (removeFdbEntry(entry, origin))
<<<<<<< HEAD
            {
                if (origin == FDB_ORIGIN_MCLAG_ADVERTIZED)
                {
                    m_mclagFdbStateTable.del(key);
                    SWSS_LOG_NOTICE("fdbEvent: do Task Delete MCLAG FDB from state mclag remote fdb table: "
                            "Mac: %s Vlan: %d ",entry.mac.to_string().c_str(), vlan.m_vlan_info.vlan_id );
                }

=======
>>>>>>> 1b916c31
                it = consumer.m_toSync.erase(it);
            }
            else
                it++;

        }
        else
        {
            SWSS_LOG_ERROR("Unknown operation type %s", op.c_str());
            it = consumer.m_toSync.erase(it);
        }
    }
}

void FdbOrch::doTask(NotificationConsumer& consumer)
{
    SWSS_LOG_ENTER();

    if (!gPortsOrch->allPortsReady())
    {
        return;
    }

    sai_status_t status;
    std::string op;
    std::string data;
    std::vector<swss::FieldValueTuple> values;

    consumer.pop(op, data, values);

    if (&consumer == m_flushNotificationsConsumer)
    {
        if (op == "ALL")
        {
            /*
             * so far only support flush all the FDB entries
             * flush per port and flush per vlan will be added later.
             */
            status = sai_fdb_api->flush_fdb_entries(gSwitchId, 0, NULL);
            if (status != SAI_STATUS_SUCCESS)
            {
                SWSS_LOG_ERROR("Flush fdb failed, return code %x", status);
            }

            return;
        }
        else if (op == "PORT")
        {
            /*place holder for flush port fdb*/
            SWSS_LOG_ERROR("Received unsupported flush port fdb request");
            return;
        }
        else if (op == "VLAN")
        {
            /*place holder for flush vlan fdb*/
            SWSS_LOG_ERROR("Received unsupported flush vlan fdb request");
            return;
        }
        else
        {
            SWSS_LOG_ERROR("Received unknown flush fdb request");
            return;
        }
    }
    else if (&consumer == m_fdbNotificationConsumer && op == "fdb_event")
    {
        uint32_t count;
        sai_fdb_event_notification_data_t *fdbevent = nullptr;

        sai_deserialize_fdb_event_ntf(data, count, &fdbevent);

        for (uint32_t i = 0; i < count; ++i)
        {
            sai_object_id_t oid = SAI_NULL_OBJECT_ID;

            for (uint32_t j = 0; j < fdbevent[i].attr_count; ++j)
            {
                if (fdbevent[i].attr[j].id == SAI_FDB_ENTRY_ATTR_BRIDGE_PORT_ID)
                {
                    oid = fdbevent[i].attr[j].value.oid;
                    break;
                }
            }

            this->update(fdbevent[i].event_type, &fdbevent[i].fdb_entry, oid);
        }

        sai_deserialize_free_fdb_event_ntf(count, fdbevent);
    }
}

/*
 * Name: flushFDBEntries
 * Params:
 *     bridge_port_oid - SAI object ID of bridge port associated with the port
 *     vlan_oid - SAI object ID of the VLAN
 * Description:
 *     Flushes FDB entries based on bridge_port_oid, or vlan_oid or both.
 *     This function is called in three cases.
 *     1. Port is removed from VLAN (via SUBJECT_TYPE_VLAN_MEMBER_CHANGE)
 *     2. Bridge port OID is removed (Direct call)
 *     3. Port is shut down (via SUBJECT_TYPE_
 */
void FdbOrch::flushFDBEntries(sai_object_id_t bridge_port_oid,
                              sai_object_id_t vlan_oid)
{
    vector<sai_attribute_t>    attrs;
    sai_attribute_t            attr;
    sai_status_t               rv = SAI_STATUS_SUCCESS;

    SWSS_LOG_ENTER();

    if (SAI_NULL_OBJECT_ID == bridge_port_oid &&
        SAI_NULL_OBJECT_ID == vlan_oid)
    {
        SWSS_LOG_WARN("Couldn't flush FDB. Bridge port OID: 0x%" PRIx64 " bvid:%" PRIx64 ",",
                      bridge_port_oid, vlan_oid);
        return;
    }

    if (SAI_NULL_OBJECT_ID != bridge_port_oid)
    {
        attr.id = SAI_FDB_FLUSH_ATTR_BRIDGE_PORT_ID;
        attr.value.oid = bridge_port_oid;
        attrs.push_back(attr);
    }

    if (SAI_NULL_OBJECT_ID != vlan_oid)
    {
        attr.id = SAI_FDB_FLUSH_ATTR_BV_ID;
        attr.value.oid = vlan_oid;
        attrs.push_back(attr);
    }

    SWSS_LOG_INFO("Flushing FDB bridge_port_oid: 0x%" PRIx64 ", and bvid_oid:0x%" PRIx64 ".", bridge_port_oid, vlan_oid);

    rv = sai_fdb_api->flush_fdb_entries(gSwitchId, (uint32_t)attrs.size(), attrs.data());
    if (SAI_STATUS_SUCCESS != rv)
    {
        SWSS_LOG_ERROR("Flushing FDB failed. rv:%d", rv);
    }
}

void FdbOrch::notifyObserversFDBFlush(Port &port, sai_object_id_t& bvid)
{
    FdbFlushUpdate flushUpdate;
    flushUpdate.port = port;

    for (auto itr = m_entries.begin(); itr != m_entries.end(); ++itr)
    {
        if ((itr->first.port_name == port.m_alias) &&
            (itr->first.bv_id == bvid))
        {
            SWSS_LOG_INFO("Adding MAC learnt on [ port:%s , bvid:0x%" PRIx64 "]\
                           to ARP flush", port.m_alias.c_str(), bvid);
            FdbEntry entry;
            entry.mac = itr->first.mac;
            entry.bv_id = itr->first.bv_id;
            flushUpdate.entries.push_back(entry);
        }
    }

    if (!flushUpdate.entries.empty())
    {
        for (auto observer: m_observers)
        {
            observer->update(SUBJECT_TYPE_FDB_FLUSH_CHANGE, &flushUpdate);
        }
    }
}

void FdbOrch::updatePortOperState(const PortOperStateUpdate& update)
{
    SWSS_LOG_ENTER();
    if (update.operStatus == SAI_PORT_OPER_STATUS_DOWN)
    {
        swss::Port p = update.port;
        flushFDBEntries(p.m_bridge_port_id, SAI_NULL_OBJECT_ID);

        // Get BVID of each VLAN that this port is a member of
        // and call notifyObserversFDBFlush
        for (const auto& vlan_member: p.m_vlan_members)
        {
            swss::Port vlan;
            string vlan_alias = VLAN_PREFIX + to_string(vlan_member.first);
            if (!m_portsOrch->getPort(vlan_alias, vlan))
            {
                SWSS_LOG_INFO("Failed to locate VLAN %s", vlan_alias.c_str());
                continue;
            }
            notifyObserversFDBFlush(p, vlan.m_vlan_info.vlan_oid);
        }

    }
    return;
}

void FdbOrch::updateVlanMember(const VlanMemberUpdate& update)
{
    SWSS_LOG_ENTER();

    if (!update.add)
    {
        swss::Port vlan = update.vlan;
        swss::Port port = update.member;
        flushFDBEntries(port.m_bridge_port_id, vlan.m_vlan_info.vlan_oid);
        notifyObserversFDBFlush(port, vlan.m_vlan_info.vlan_oid);
        return;
    }

    string port_name = update.member.m_alias;
    auto fdb_list = std::move(saved_fdb_entries[port_name]);
    saved_fdb_entries[port_name].clear();
    if(!fdb_list.empty())
    {
        for (const auto& fdb: fdb_list)
        {
            // try to insert an FDB entry. If the FDB entry is not ready to be inserted yet,
            // it would be added back to the saved_fdb_entries structure by addFDBEntry()
            if(fdb.vlanId == update.vlan.m_vlan_info.vlan_id)
            {
                FdbEntry entry;
                entry.mac = fdb.mac;
                entry.bv_id = update.vlan.m_vlan_info.vlan_oid;
                (void)addFdbEntry(entry, port_name, fdb.fdbData);
            }
            else
            {
                saved_fdb_entries[port_name].push_back(fdb);
            }
        }
    }
}

bool FdbOrch::addFdbEntry(const FdbEntry& entry, const string& port_name,
        FdbData fdbData)
{
    Port vlan;
    Port port;

    SWSS_LOG_ENTER();
    SWSS_LOG_INFO("mac=%s bv_id=0x%" PRIx64 " port_name=%s type=%s origin=%d",
            entry.mac.to_string().c_str(), entry.bv_id, port_name.c_str(),
            fdbData.type.c_str(), fdbData.origin);

    if (!m_portsOrch->getPort(entry.bv_id, vlan))
    {
        SWSS_LOG_NOTICE("addFdbEntry: Failed to locate vlan port from bv_id 0x%" PRIx64, entry.bv_id);
        return false;
    }

    /* Retry until port is created */
    if (!m_portsOrch->getPort(port_name, port) || (port.m_bridge_port_id == SAI_NULL_OBJECT_ID))
    {
        SWSS_LOG_INFO("Saving a fdb entry until port %s becomes active", port_name.c_str());
        saved_fdb_entries[port_name].push_back({entry.mac,
                vlan.m_vlan_info.vlan_id, fdbData});
        return true;
    }

    /* Retry until port is member of vlan*/
    if (vlan.m_members.find(port_name) == vlan.m_members.end())
    {
        SWSS_LOG_INFO("Saving a fdb entry until port %s becomes vlan %s member", port_name.c_str(), vlan.m_alias.c_str());
        saved_fdb_entries[port_name].push_back({entry.mac,
                vlan.m_vlan_info.vlan_id, fdbData});
        return true;
    }

    sai_status_t status;
    sai_fdb_entry_t fdb_entry;
    fdb_entry.switch_id = gSwitchId;
    memcpy(fdb_entry.mac_address, entry.mac.getMac(), sizeof(sai_mac_t));
    fdb_entry.bv_id = entry.bv_id;

    Port oldPort;
    string oldType;
    FdbOrigin oldOrigin = FDB_ORIGIN_INVALID ;
    bool macUpdate = false;
    auto it = m_entries.find(entry);
    if (it != m_entries.end())
    {
        /* get existing port and type */
        oldType = it->second.type;
        oldOrigin = it->second.origin;

        if (!m_portsOrch->getPortByBridgePortId(it->second.bridge_port_id, oldPort))
        {
            SWSS_LOG_ERROR("Existing port 0x%" PRIx64 " details not found", it->second.bridge_port_id);
            return false;
        }

        if ((oldOrigin == fdbData.origin) && (oldType == fdbData.type) && (port.m_bridge_port_id == it->second.bridge_port_id))
        {
            /* Duplicate Mac */
            SWSS_LOG_INFO("FdbOrch: mac=%s %s port=%s type=%s origin=%d is duplicate", entry.mac.to_string().c_str(),
                    vlan.m_alias.c_str(), port_name.c_str(),
                    fdbData.type.c_str(), fdbData.origin);
            return true;
        }
        else if (fdbData.origin != oldOrigin)
        {
            /* Mac origin has changed */
            if ((oldType == "static") && (oldOrigin == FDB_ORIGIN_PROVISIONED))
            {
                /* old mac was static and provisioned, it can not be changed by Remote Mac */
                SWSS_LOG_NOTICE("Already existing static MAC:%s in Vlan:%d. "
                        "Received same MAC from peer:%s; "
                        "Peer mac ignored",
                        entry.mac.to_string().c_str(), vlan.m_vlan_info.vlan_id,
                        fdbData.remote_ip.c_str());

                return true;
            }
            else if ((oldType == "static") && (oldOrigin ==
                        FDB_ORIGIN_VXLAN_ADVERTIZED) && (fdbData.type == "dynamic"))
            {
                /* old mac was static and received from remote, it can not be changed by dynamic locally provisioned Mac */
                SWSS_LOG_INFO("Already existing static MAC:%s in Vlan:%d "
                        "from Peer:%s. Now same is provisioned as dynamic; "
                        "Provisioned dynamic mac is ignored",
                        entry.mac.to_string().c_str(), vlan.m_vlan_info.vlan_id,
                        it->second.remote_ip.c_str());
                return true;
            }
            else if (oldOrigin == FDB_ORIGIN_VXLAN_ADVERTIZED)
            {
                if ((oldType == "static") && (fdbData.type == "static"))
                {
                    SWSS_LOG_WARN("You have just overwritten existing static MAC:%s "
                            "in Vlan:%d from Peer:%s, "
                            "If it is a mistake, it will result in inconsistent Traffic Forwarding",
                            entry.mac.to_string().c_str(),
                            vlan.m_vlan_info.vlan_id,
                            it->second.remote_ip.c_str());
                }
            }
<<<<<<< HEAD
            else if ((oldOrigin == FDB_ORIGIN_LEARN) && (fdbData.origin == FDB_ORIGIN_MCLAG_ADVERTIZED))
            {
                if ((port.m_bridge_port_id == it->second.bridge_port_id) && (oldType == "dynamic") && (type == "dynamic_local"))
                {
                    SWSS_LOG_INFO("FdbOrch: mac=%s %s port=%s type=%s origin=%d old_origin=%d"
                        " old_type=%s local mac exists,"
                        " received dynamic_local from iccpd, ignore update",
                        entry.mac.to_string().c_str(), vlan.m_alias.c_str(), port_name.c_str(),
                        type.c_str(), fdbData.origin, oldOrigin, oldType.c_str());

                    return true;
                }
            }
=======
>>>>>>> 1b916c31
        }
        else /* (fdbData.origin == oldOrigin) */
        {
            /* Mac origin is same, all changes are allowed */
            /* Allowed
             * Bridge-port is changed or/and
             * Sticky bit from remote is modified or
             * provisioned mac is converted from static<-->dynamic
             */
        }

        macUpdate = true;
    }

    sai_attribute_t attr;
    vector<sai_attribute_t> attrs;

    attr.id = SAI_FDB_ENTRY_ATTR_TYPE;
<<<<<<< HEAD
    if (fdbData.origin == FDB_ORIGIN_MCLAG_ADVERTIZED || fdbData.origin == FDB_ORIGIN_VXLAN_ADVERTIZED)
    {
        if (fdbData.type == "dynamic_local")
            attr.value.s32 = SAI_FDB_ENTRY_TYPE_DYNAMIC;
        else
            attr.value.s32 =  SAI_FDB_ENTRY_TYPE_STATIC;
=======
    if (fdbData.origin == FDB_ORIGIN_VXLAN_ADVERTIZED)
    {
        attr.value.s32 = SAI_FDB_ENTRY_TYPE_STATIC;
>>>>>>> 1b916c31
    }
    else
    {
        attr.value.s32 = (fdbData.type == "dynamic") ? SAI_FDB_ENTRY_TYPE_DYNAMIC : SAI_FDB_ENTRY_TYPE_STATIC;
    }
<<<<<<< HEAD

    attrs.push_back(attr);

    if ((fdbData.origin == FDB_ORIGIN_VXLAN_ADVERTIZED || fdbData.origin == FDB_ORIGIN_MCLAG_ADVERTIZED)
            && (fdbData.type == "dynamic"))
=======
    attrs.push_back(attr);

    if ((fdbData.origin == FDB_ORIGIN_VXLAN_ADVERTIZED) && (fdbData.type == "dynamic"))
>>>>>>> 1b916c31
    {
        attr.id = SAI_FDB_ENTRY_ATTR_ALLOW_MAC_MOVE;
        attr.value.booldata = true;
        attrs.push_back(attr);
    }

    attr.id = SAI_FDB_ENTRY_ATTR_BRIDGE_PORT_ID;
    attr.value.oid = port.m_bridge_port_id;
    attrs.push_back(attr);

    if (fdbData.origin == FDB_ORIGIN_VXLAN_ADVERTIZED)
    {
        IpAddress remote = IpAddress(fdbData.remote_ip);
        sai_ip_address_t ipaddr;
        if (remote.isV4())
        {
            ipaddr.addr_family = SAI_IP_ADDR_FAMILY_IPV4;
            ipaddr.addr.ip4 = remote.getV4Addr();
        }
        else
        {
            ipaddr.addr_family = SAI_IP_ADDR_FAMILY_IPV6;
            memcpy(ipaddr.addr.ip6, remote.getV6Addr(), sizeof(ipaddr.addr.ip6));
        }
        attr.id = SAI_FDB_ENTRY_ATTR_ENDPOINT_IP;
        attr.value.ipaddr = ipaddr;
        attrs.push_back(attr);
    }
    else if (macUpdate
            && (oldOrigin == FDB_ORIGIN_VXLAN_ADVERTIZED)
            && (fdbData.origin != oldOrigin))
    {
        /* origin is changed from Remote-advertized to Local-provisioned
         * Remove the end-point ip attribute from fdb entry
         */
        sai_ip_address_t ipaddr;
        ipaddr.addr_family = SAI_IP_ADDR_FAMILY_IPV4;
        ipaddr.addr.ip4 = 0;
        attr.id = SAI_FDB_ENTRY_ATTR_ENDPOINT_IP;
        attr.value.ipaddr = ipaddr;
        attrs.push_back(attr);
    }

    if (macUpdate && (oldOrigin == FDB_ORIGIN_VXLAN_ADVERTIZED))
    {
        if ((fdbData.origin != oldOrigin)
           || ((oldType == "dynamic") && (oldType != fdbData.type)))
        {
            attr.id = SAI_FDB_ENTRY_ATTR_ALLOW_MAC_MOVE;
            attr.value.booldata = false;
            attrs.push_back(attr);
        }
    }


    if (macUpdate)
    {
        SWSS_LOG_INFO("MAC-Update FDB %s in %s on from-%s:to-%s from-%s:to-%s origin-%d-to-%d",
                entry.mac.to_string().c_str(), vlan.m_alias.c_str(), oldPort.m_alias.c_str(),
                port_name.c_str(), oldType.c_str(), fdbData.type.c_str(),
                oldOrigin, fdbData.origin);
        for (auto itr : attrs)
        {
            status = sai_fdb_api->set_fdb_entry_attribute(&fdb_entry, &itr);
            if (status != SAI_STATUS_SUCCESS)
            {
                SWSS_LOG_ERROR("macUpdate-Failed for attr.id=0x%x for FDB %s in %s on %s, rv:%d",
                            itr.id, entry.mac.to_string().c_str(), vlan.m_alias.c_str(), port_name.c_str(), status);
                task_process_status handle_status = handleSaiSetStatus(SAI_API_FDB, status);
                if (handle_status != task_success)
                {
                    return parseHandleSaiStatusFailure(handle_status);
                }
            }
        }
        if (oldPort.m_bridge_port_id != port.m_bridge_port_id)
        {
            oldPort.m_fdb_count--;
            m_portsOrch->setPort(oldPort.m_alias, oldPort);
            port.m_fdb_count++;
            m_portsOrch->setPort(port.m_alias, port);
        }
    }
    else
    {
        SWSS_LOG_INFO("MAC-Create %s FDB %s in %s on %s", fdbData.type.c_str(), entry.mac.to_string().c_str(), vlan.m_alias.c_str(), port_name.c_str());
<<<<<<< HEAD

        status = sai_fdb_api->create_fdb_entry(&fdb_entry, (uint32_t)attrs.size(), attrs.data());
        if (status != SAI_STATUS_SUCCESS)
        {
            SWSS_LOG_ERROR("Failed to create %s FDB %s in %s on %s, rv:%d",
                    fdbData.type.c_str(), entry.mac.to_string().c_str(),
                    vlan.m_alias.c_str(), port_name.c_str(), status);
            task_process_status handle_status = handleSaiCreateStatus(SAI_API_FDB, status); //FIXME: it should be based on status. Some could be retried, some not
            if (handle_status != task_success)
            {
                return parseHandleSaiStatusFailure(handle_status);
            }
        }
        port.m_fdb_count++;
        m_portsOrch->setPort(port.m_alias, port);
        vlan.m_fdb_count++;
        m_portsOrch->setPort(vlan.m_alias, vlan);
    }

    FdbData storeFdbData = fdbData;
    storeFdbData.bridge_port_id = port.m_bridge_port_id;
    // overwrite the type and origin
    if ((origin == FDB_ORIGIN_MCLAG_ADVERTIZED) && (type == "dynamic_local"))
    {
        //If the MAC is dynamic_local change the origin accordingly
        //MAC is added/updated as dynamic to allow aging.
        storeFdbData.origin = FDB_ORIGIN_LEARN;
        storeFdbData.type = "dynamic";
    }

    m_entries[entry] = storeFdbData;

    string key = "Vlan" + to_string(vlan.m_vlan_info.vlan_id) + ":" + entry.mac.to_string();
=======
>>>>>>> 1b916c31

        status = sai_fdb_api->create_fdb_entry(&fdb_entry, (uint32_t)attrs.size(), attrs.data());
        if (status != SAI_STATUS_SUCCESS)
        {
            SWSS_LOG_ERROR("Failed to create %s FDB %s in %s on %s, rv:%d",
                    fdbData.type.c_str(), entry.mac.to_string().c_str(),
                    vlan.m_alias.c_str(), port_name.c_str(), status);
            task_process_status handle_status = handleSaiCreateStatus(SAI_API_FDB, status); //FIXME: it should be based on status. Some could be retried, some not
            if (handle_status != task_success)
            {
                return parseHandleSaiStatusFailure(handle_status);
            }
        }
        port.m_fdb_count++;
        m_portsOrch->setPort(port.m_alias, port);
        vlan.m_fdb_count++;
        m_portsOrch->setPort(vlan.m_alias, vlan);
    }

    FdbData storeFdbData = fdbData;
    storeFdbData.bridge_port_id = port.m_bridge_port_id;

    m_entries[entry] = storeFdbData;

<<<<<<< HEAD
    if ( (fdbData.type == "dynamic_local") ||
            (fdbData.origin != FDB_ORIGIN_MCLAG_ADVERTIZED) ||
                (fdbData.origin != FDB_ORIGIN_VXLAN_ADVERTIZED))
    {
        /* State-DB is updated only for Local Mac addresses */
        // Write to StateDb
        std::vector<FieldValueTuple> fvs;
        fvs.push_back(FieldValueTuple("port", port_name));
        if (fdbData.type == "dynamic_local")
            fvs.push_back(FieldValueTuple("type", "dynamic"));
        else
            fvs.push_back(FieldValueTuple("type", fdbData.type));
        m_fdbStateTable.set(key, fvs);
    }
    else if (macUpdate && (oldOrigin != FDB_ORIGIN_MCLAG_ADVERTIZED) &&
            (oldOrigin != FDB_ORIGIN_VXLAN_ADVERTIZED))
    {
        /* origin is FDB_ORIGIN_ADVERTIZED and it is mac-update
         * so delete from StateDb since we only keep local fdbs
         * in state-db
         */
        m_fdbStateTable.del(key);
    }

    //register with NeighborOrch for ICCP learned MAC addresses
    if (origin == FDB_ORIGIN_MCLAG_ADVERTIZED && (fdbData.type != "dynamic_local"))
    {
        std::vector<FieldValueTuple> fvs;
        fvs.push_back(FieldValueTuple("port", port_name));
        fvs.push_back(FieldValueTuple("type", fdbData.type));
        m_mclagFdbStateTable.set(key, fvs);

        SWSS_LOG_NOTICE("fdbEvent: AddFdbEntry: Add MCLAG MAC with state mclag remote fdb table "
              "Mac: %s Vlan: %d port:%s type:%s", entry.mac.to_string().c_str(),
              vlan.m_vlan_info.vlan_id, port_name.c_str(), type.c_str());
    }
    else if (macUpdate && (oldOrigin == FDB_ORIGIN_MCLAG_ADVERTIZED) &&
            (fdbData.origin != FDB_ORIGIN_MCLAG_ADVERTIZED))
    {
        SWSS_LOG_NOTICE("fdbEvent: AddFdbEntry: del MCLAG MAC from state MCLAG remote fdb table "
                    "Mac: %s Vlan: %d port:%s type:%s", entry.mac.to_string().c_str(),
                    vlan.m_vlan_info.vlan_id, port_name.c_str(), type.c_str());
        m_mclagFdbStateTable.del(key);
=======
    string key = "Vlan" + to_string(vlan.m_vlan_info.vlan_id) + ":" + entry.mac.to_string();

    if (fdbData.origin != FDB_ORIGIN_VXLAN_ADVERTIZED)
    {
        /* State-DB is updated only for Local Mac addresses */
        // Write to StateDb
        std::vector<FieldValueTuple> fvs;
        fvs.push_back(FieldValueTuple("port", port_name));
        if (fdbData.type == "dynamic_local")
            fvs.push_back(FieldValueTuple("type", "dynamic"));
        else
            fvs.push_back(FieldValueTuple("type", fdbData.type));
        m_fdbStateTable.set(key, fvs);
    }
    else if (macUpdate && (oldOrigin != FDB_ORIGIN_VXLAN_ADVERTIZED))
    {
        /* origin is FDB_ORIGIN_ADVERTIZED and it is mac-update
         * so delete from StateDb since we only keep local fdbs
         * in state-db
         */
        m_fdbStateTable.del(key);
>>>>>>> 1b916c31
    }

    if (!macUpdate)
    {
        gCrmOrch->incCrmResUsedCounter(CrmResourceType::CRM_FDB_ENTRY);
    }

    FdbUpdate update;
    update.entry = entry;
    update.port = port;
    update.type = fdbData.type;
    update.add = true;

    notify(SUBJECT_TYPE_FDB_CHANGE, &update);

    return true;
}

bool FdbOrch::removeFdbEntry(const FdbEntry& entry, FdbOrigin origin)
{
    Port vlan;
    Port port;

    SWSS_LOG_ENTER();

    SWSS_LOG_INFO("FdbOrch RemoveFDBEntry: mac=%s bv_id=0x%" PRIx64 "origin %d", entry.mac.to_string().c_str(), entry.bv_id, origin);

    if (!m_portsOrch->getPort(entry.bv_id, vlan))
    {
        SWSS_LOG_NOTICE("FdbOrch notification: Failed to locate vlan port from bv_id 0x%" PRIx64, entry.bv_id);
        return false;
    }

    auto it= m_entries.find(entry);
    if (it == m_entries.end())
<<<<<<< HEAD
    {
        SWSS_LOG_INFO("FdbOrch RemoveFDBEntry: FDB entry isn't found. mac=%s bv_id=0x%" PRIx64, entry.mac.to_string().c_str(), entry.bv_id);

        /* check whether the entry is in the saved fdb, if so delete it from there. */
        deleteFdbEntryFromSavedFDB(entry.mac, vlan.m_vlan_info.vlan_id, origin);
        return true;
    }

    FdbData fdbData = it->second;
    if (!m_portsOrch->getPortByBridgePortId(fdbData.bridge_port_id, port))
    {
        SWSS_LOG_NOTICE("FdbOrch RemoveFDBEntry: Failed to locate port from bridge_port_id 0x%" PRIx64, fdbData.bridge_port_id);
        return false;
    }

    if (fdbData.origin != origin)
    {
        if ((origin == FDB_ORIGIN_MCLAG_ADVERTIZED) && (fdbData.origin == FDB_ORIGIN_LEARN) &&
                        (port.m_oper_status == SAI_PORT_OPER_STATUS_DOWN) && (gMlagOrch->isMlagInterface(port.m_alias)))
        {
            //check if the local MCLAG port is down, if yes then continue delete the local MAC
            origin = FDB_ORIGIN_LEARN;
            SWSS_LOG_INFO("FdbOrch RemoveFDBEntry: mac=%s fdb del origin is MCLAG; delete local mac as port %s is down",
                entry.mac.to_string().c_str(), port.m_alias.c_str());
        }
        else
        {

            /* When mac is moved from remote to local
             * BGP will delete the mac from vxlan_fdb_table
             * but we should not delete this mac here since now
             * mac in orchagent represents locally learnt
             */
            SWSS_LOG_INFO("FdbOrch RemoveFDBEntry: mac=%s fdb origin is different; found_origin:%d delete_origin:%d",
                    entry.mac.to_string().c_str(), fdbData.origin, origin);

            /* We may still have the mac in saved-fdb probably due to unavailability
             * of bridge-port. check whether the entry is in the saved fdb,
             * if so delete it from there. */
            deleteFdbEntryFromSavedFDB(entry.mac, vlan.m_vlan_info.vlan_id, origin);

            return true;
        }
    }

=======
    {
        SWSS_LOG_INFO("FdbOrch RemoveFDBEntry: FDB entry isn't found. mac=%s bv_id=0x%" PRIx64, entry.mac.to_string().c_str(), entry.bv_id);

        /* check whether the entry is in the saved fdb, if so delete it from there. */
        deleteFdbEntryFromSavedFDB(entry.mac, vlan.m_vlan_info.vlan_id, origin);
        return true;
    }

    FdbData fdbData = it->second;
    if (!m_portsOrch->getPortByBridgePortId(fdbData.bridge_port_id, port))
    {
        SWSS_LOG_NOTICE("FdbOrch RemoveFDBEntry: Failed to locate port from bridge_port_id 0x%" PRIx64, fdbData.bridge_port_id);
        return false;
    }

    if (fdbData.origin != origin)
    {
        /* When mac is moved from remote to local
         * BGP will delete the mac from vxlan_fdb_table
         * but we should not delete this mac here since now
         * mac in orchagent represents locally learnt
         */
        SWSS_LOG_INFO("FdbOrch RemoveFDBEntry: mac=%s fdb origin is different; found_origin:%d delete_origin:%d",
                entry.mac.to_string().c_str(), fdbData.origin, origin);

        /* We may still have the mac in saved-fdb probably due to unavailability
         * of bridge-port. check whether the entry is in the saved fdb,
         * if so delete it from there. */
        deleteFdbEntryFromSavedFDB(entry.mac, vlan.m_vlan_info.vlan_id, origin);

        return true;
    }

>>>>>>> 1b916c31
    string key = "Vlan" + to_string(vlan.m_vlan_info.vlan_id) + ":" + entry.mac.to_string();

    sai_status_t status;
    sai_fdb_entry_t fdb_entry;
    fdb_entry.switch_id = gSwitchId;
    memcpy(fdb_entry.mac_address, entry.mac.getMac(), sizeof(sai_mac_t));
    fdb_entry.bv_id = entry.bv_id;

    status = sai_fdb_api->remove_fdb_entry(&fdb_entry);
    if (status != SAI_STATUS_SUCCESS)
    {
        SWSS_LOG_ERROR("FdbOrch RemoveFDBEntry: Failed to remove FDB entry. mac=%s, bv_id=0x%" PRIx64,
                       entry.mac.to_string().c_str(), entry.bv_id);
        task_process_status handle_status = handleSaiRemoveStatus(SAI_API_FDB, status); //FIXME: it should be based on status. Some could be retried. some not
        if (handle_status != task_success)
        {
            return parseHandleSaiStatusFailure(handle_status);
        }
    }

    SWSS_LOG_INFO("Removed mac=%s bv_id=0x%" PRIx64 " port:%s",
            entry.mac.to_string().c_str(), entry.bv_id, port.m_alias.c_str());

    port.m_fdb_count--;
    m_portsOrch->setPort(port.m_alias, port);
    vlan.m_fdb_count--;
    m_portsOrch->setPort(vlan.m_alias, vlan);
    (void)m_entries.erase(entry);

    // Remove in StateDb
<<<<<<< HEAD
    if ((fdbData.origin != FDB_ORIGIN_VXLAN_ADVERTIZED) && (fdbData.origin != FDB_ORIGIN_MCLAG_ADVERTIZED))
=======
    if (fdbData.origin != FDB_ORIGIN_VXLAN_ADVERTIZED)
>>>>>>> 1b916c31
    {
        m_fdbStateTable.del(key);
    }

    gCrmOrch->decCrmResUsedCounter(CrmResourceType::CRM_FDB_ENTRY);

    FdbUpdate update;
    update.entry = entry;
    update.port = port;
    update.type = fdbData.type;
    update.add = false;

    notify(SUBJECT_TYPE_FDB_CHANGE, &update);

    notifyTunnelOrch(update.port);
<<<<<<< HEAD

    return true;
}

=======

    return true;
}

>>>>>>> 1b916c31
void FdbOrch::deleteFdbEntryFromSavedFDB(const MacAddress &mac,
        const unsigned short &vlanId, FdbOrigin origin, const string portName)
{
    bool found=false;
    SavedFdbEntry entry;
    entry.mac = mac;
    entry.vlanId = vlanId;
    entry.fdbData.type = "static";
    /* Below members are unused during delete compare */
    entry.fdbData.origin = origin;

    for (auto& itr: saved_fdb_entries)
    {
        if (portName.empty() || (portName == itr.first))
        {
            auto iter = saved_fdb_entries[itr.first].begin();
            while(iter != saved_fdb_entries[itr.first].end())
            {
                if (*iter == entry)
                {
                    if (iter->fdbData.origin == origin)
                    {
                        SWSS_LOG_INFO("FDB entry found in saved fdb. deleting..."
                                "mac=%s vlan_id=0x%x origin:%d port:%s",
                                mac.to_string().c_str(), vlanId, origin,
                                itr.first.c_str());
                        saved_fdb_entries[itr.first].erase(iter);

                        found=true;
                        break;
                    }
                    else
                    {
                        SWSS_LOG_INFO("FDB entry found in saved fdb, but Origin is "
                                "different mac=%s vlan_id=0x%x reqOrigin:%d "
                                "foundOrigin:%d port:%s, IGNORED",
                                mac.to_string().c_str(), vlanId, origin,
                                iter->fdbData.origin, itr.first.c_str());
                    }
                }
                iter++;
            }
        }
        if (found)
            break;
    }
}

// Notify Tunnel Orch when the number of MAC entries
void FdbOrch::notifyTunnelOrch(Port& port)
{
    VxlanTunnelOrch* tunnel_orch = gDirectory.get<VxlanTunnelOrch*>();

    if((port.m_type != Port::TUNNEL) ||
       (port.m_fdb_count != 0))
      return;

    tunnel_orch->deleteTunnelPort(port);
<<<<<<< HEAD
}
=======
}
>>>>>>> 1b916c31
<|MERGE_RESOLUTION|>--- conflicted
+++ resolved
@@ -11,11 +11,8 @@
 #include "crmorch.h"
 #include "notifier.h"
 #include "sai_serialize.h"
-<<<<<<< HEAD
 #include "mlagorch.h"
-=======
 #include "vxlanorch.h"
->>>>>>> 1b916c31
 #include "directory.h"
 
 extern sai_fdb_api_t    *sai_fdb_api;
@@ -23,15 +20,11 @@
 extern sai_object_id_t  gSwitchId;
 extern PortsOrch*       gPortsOrch;
 extern CrmOrch *        gCrmOrch;
-<<<<<<< HEAD
 extern MlagOrch*        gMlagOrch;
-=======
->>>>>>> 1b916c31
 extern Directory<Orch*> gDirectory;
 
 const int FdbOrch::fdborch_pri = 20;
 
-<<<<<<< HEAD
 FdbOrch::FdbOrch(DBConnector* applDbConnector, vector<table_name_with_pri_t> appFdbTables,
     TableConnector stateDbFdbConnector, TableConnector stateDbMclagFdbConnector, PortsOrch *port) :
     Orch(applDbConnector, appFdbTables),
@@ -40,13 +33,6 @@
     m_mclagFdbStateTable(stateDbMclagFdbConnector.first, stateDbMclagFdbConnector.second)
 {
 
-=======
-FdbOrch::FdbOrch(DBConnector* applDbConnector, vector<table_name_with_pri_t> appFdbTables, TableConnector stateDbFdbConnector, PortsOrch *port) :
-    Orch(applDbConnector, appFdbTables),
-    m_portsOrch(port),
-    m_fdbStateTable(stateDbFdbConnector.first, stateDbFdbConnector.second)
-{
->>>>>>> 1b916c31
     for(auto it: appFdbTables)
     {
         m_appTables.push_back(new Table(applDbConnector, it.first));
@@ -107,7 +93,6 @@
         bool mac_move = false;
         auto it = m_entries.find(entry);
         if (it != m_entries.end())
-<<<<<<< HEAD
         {
             /* This block is specifically added for MAC_MOVE event
                and not expected to be executed for LEARN event
@@ -149,34 +134,6 @@
 
             m_mclagFdbStateTable.del(key);
         }
-=======
-        {
-            /* This block is specifically added for MAC_MOVE event
-               and not expected to be executed for LEARN event
-             */
-            if (port.m_bridge_port_id == it->second.bridge_port_id)
-            {
-                SWSS_LOG_INFO("FdbOrch notification: mac %s is duplicate", entry.mac.to_string().c_str());
-                return false;
-            }
-            mac_move = true;
-            oldFdbData = it->second;
-        }
-
-        fdbdata.bridge_port_id = update.port.m_bridge_port_id;
-        fdbdata.type = update.type;
-        fdbdata.origin = FDB_ORIGIN_LEARN;
-        fdbdata.remote_ip = "";
-        fdbdata.esi = "";
-        fdbdata.vni = 0;
-
-        m_entries[entry] = fdbdata;
-        SWSS_LOG_INFO("FdbOrch notification: mac %s was inserted in port %s into bv_id 0x%" PRIx64,
-                        entry.mac.to_string().c_str(), portName.c_str(), entry.bv_id);
-        SWSS_LOG_INFO("m_entries size=%zu mac=%s port=0x%" PRIx64,
-            m_entries.size(), entry.mac.to_string().c_str(),  m_entries[entry].bridge_port_id);
-
->>>>>>> 1b916c31
         // Write to StateDb
         std::vector<FieldValueTuple> fvs;
         fvs.push_back(FieldValueTuple("port", portName));
@@ -205,7 +162,6 @@
             return false;
         }
 
-<<<<<<< HEAD
         if (oldFdbData.origin == FDB_ORIGIN_MCLAG_ADVERTIZED)
         {
             SWSS_LOG_NOTICE("fdbEvent: FdbOrch MCLAG remote mac %s deleted, remove from state mclag remote fdb table:"
@@ -215,9 +171,6 @@
 
         if ((oldFdbData.origin != FDB_ORIGIN_VXLAN_ADVERTIZED)  &&
                 (oldFdbData.origin != FDB_ORIGIN_MCLAG_ADVERTIZED))
-=======
-        if (oldFdbData.origin != FDB_ORIGIN_VXLAN_ADVERTIZED)
->>>>>>> 1b916c31
         {
             // Remove in StateDb for non advertised mac addresses
             m_fdbStateTable.del(key);
@@ -282,7 +235,6 @@
         auto existing_entry = m_entries.find(update.entry);
         if (existing_entry != m_entries.end())
         {
-<<<<<<< HEAD
             if (existing_entry->second.origin == FDB_ORIGIN_MCLAG_ADVERTIZED)
             {
                 // If the bp is different MOVE the MAC entry.
@@ -354,12 +306,6 @@
                 update.entry.mac.to_string().c_str(), entry->bv_id, existing_entry->second.bridge_port_id, bridge_port_id);
             }
             break;
-=======
-             SWSS_LOG_INFO("FdbOrch LEARN notification: mac %s is already in bv_id 0x%"
-                PRIx64 "existing-bp 0x%" PRIx64 "new-bp:0x%" PRIx64,
-                update.entry.mac.to_string().c_str(), entry->bv_id, existing_entry->second.bridge_port_id, bridge_port_id);
-             break;
->>>>>>> 1b916c31
         }
 
         update.add = true;
@@ -420,11 +366,7 @@
                 fdbData.remote_ip = existing_entry->second.remote_ip;
                 fdbData.esi = existing_entry->second.esi;
                 fdbData.vni = existing_entry->second.vni;
-<<<<<<< HEAD
                 saved_fdb_entries[update.port.m_alias].push_back(
-=======
-        	    saved_fdb_entries[update.port.m_alias].push_back(
->>>>>>> 1b916c31
                         {existing_entry->first.mac, vlan.m_vlan_info.vlan_id, fdbData});
             }
             else
@@ -454,7 +396,6 @@
                 return;
             }
         }
-<<<<<<< HEAD
 
         // If MAC is MCLAG remote do not delete for age event, Add the MAC back..
         if (existing_entry->second.origin == FDB_ORIGIN_MCLAG_ADVERTIZED)
@@ -496,8 +437,6 @@
             }
             return;
         }
-=======
->>>>>>> 1b916c31
 
         update.add = false;
         if (!update.port.m_alias.empty())
@@ -552,19 +491,11 @@
         update.port.m_fdb_count++;
         m_portsOrch->setPort(update.port.m_alias, update.port);
         storeFdbEntryState(update);
-<<<<<<< HEAD
 
         notify(SUBJECT_TYPE_FDB_CHANGE, &update);
 
         notifyTunnelOrch(port_old);
 
-=======
-
-        notify(SUBJECT_TYPE_FDB_CHANGE, &update);
-
-        notifyTunnelOrch(port_old);
-
->>>>>>> 1b916c31
         break;
     }
     case SAI_FDB_EVENT_FLUSHED:
@@ -765,13 +696,10 @@
         origin = FDB_ORIGIN_VXLAN_ADVERTIZED;
     }
 
-<<<<<<< HEAD
     if (table_name == APP_MCLAG_FDB_TABLE_NAME)
     {
         origin = FDB_ORIGIN_MCLAG_ADVERTIZED;
     }
-=======
->>>>>>> 1b916c31
 
     auto it = consumer.m_toSync.begin();
     while (it != consumer.m_toSync.end())
@@ -904,8 +832,6 @@
                     }
                 }
 
-<<<<<<< HEAD
-=======
             if(origin == FDB_ORIGIN_VXLAN_ADVERTIZED)
             {
                 VxlanTunnelOrch* tunnel_orch = gDirectory.get<VxlanTunnelOrch*>();
@@ -927,7 +853,6 @@
             fdbData.esi = esi;
             fdbData.vni = vni;
             if (addFdbEntry(entry, port, fdbData))
->>>>>>> 1b916c31
                 it = consumer.m_toSync.erase(it);
             }
             else
@@ -936,7 +861,6 @@
         else if (op == DEL_COMMAND)
         {
             if (removeFdbEntry(entry, origin))
-<<<<<<< HEAD
             {
                 if (origin == FDB_ORIGIN_MCLAG_ADVERTIZED)
                 {
@@ -945,8 +869,6 @@
                             "Mac: %s Vlan: %d ",entry.mac.to_string().c_str(), vlan.m_vlan_info.vlan_id );
                 }
 
-=======
->>>>>>> 1b916c31
                 it = consumer.m_toSync.erase(it);
             }
             else
@@ -1284,7 +1206,6 @@
                             it->second.remote_ip.c_str());
                 }
             }
-<<<<<<< HEAD
             else if ((oldOrigin == FDB_ORIGIN_LEARN) && (fdbData.origin == FDB_ORIGIN_MCLAG_ADVERTIZED))
             {
                 if ((port.m_bridge_port_id == it->second.bridge_port_id) && (oldType == "dynamic") && (type == "dynamic_local"))
@@ -1298,8 +1219,6 @@
                     return true;
                 }
             }
-=======
->>>>>>> 1b916c31
         }
         else /* (fdbData.origin == oldOrigin) */
         {
@@ -1318,34 +1237,22 @@
     vector<sai_attribute_t> attrs;
 
     attr.id = SAI_FDB_ENTRY_ATTR_TYPE;
-<<<<<<< HEAD
     if (fdbData.origin == FDB_ORIGIN_MCLAG_ADVERTIZED || fdbData.origin == FDB_ORIGIN_VXLAN_ADVERTIZED)
     {
         if (fdbData.type == "dynamic_local")
             attr.value.s32 = SAI_FDB_ENTRY_TYPE_DYNAMIC;
         else
             attr.value.s32 =  SAI_FDB_ENTRY_TYPE_STATIC;
-=======
-    if (fdbData.origin == FDB_ORIGIN_VXLAN_ADVERTIZED)
-    {
-        attr.value.s32 = SAI_FDB_ENTRY_TYPE_STATIC;
->>>>>>> 1b916c31
     }
     else
     {
         attr.value.s32 = (fdbData.type == "dynamic") ? SAI_FDB_ENTRY_TYPE_DYNAMIC : SAI_FDB_ENTRY_TYPE_STATIC;
     }
-<<<<<<< HEAD
 
     attrs.push_back(attr);
 
     if ((fdbData.origin == FDB_ORIGIN_VXLAN_ADVERTIZED || fdbData.origin == FDB_ORIGIN_MCLAG_ADVERTIZED)
             && (fdbData.type == "dynamic"))
-=======
-    attrs.push_back(attr);
-
-    if ((fdbData.origin == FDB_ORIGIN_VXLAN_ADVERTIZED) && (fdbData.type == "dynamic"))
->>>>>>> 1b916c31
     {
         attr.id = SAI_FDB_ENTRY_ATTR_ALLOW_MAC_MOVE;
         attr.value.booldata = true;
@@ -1432,7 +1339,6 @@
     else
     {
         SWSS_LOG_INFO("MAC-Create %s FDB %s in %s on %s", fdbData.type.c_str(), entry.mac.to_string().c_str(), vlan.m_alias.c_str(), port_name.c_str());
-<<<<<<< HEAD
 
         status = sai_fdb_api->create_fdb_entry(&fdb_entry, (uint32_t)attrs.size(), attrs.data());
         if (status != SAI_STATUS_SUCCESS)
@@ -1466,8 +1372,6 @@
     m_entries[entry] = storeFdbData;
 
     string key = "Vlan" + to_string(vlan.m_vlan_info.vlan_id) + ":" + entry.mac.to_string();
-=======
->>>>>>> 1b916c31
 
         status = sai_fdb_api->create_fdb_entry(&fdb_entry, (uint32_t)attrs.size(), attrs.data());
         if (status != SAI_STATUS_SUCCESS)
@@ -1492,7 +1396,6 @@
 
     m_entries[entry] = storeFdbData;
 
-<<<<<<< HEAD
     if ( (fdbData.type == "dynamic_local") ||
             (fdbData.origin != FDB_ORIGIN_MCLAG_ADVERTIZED) ||
                 (fdbData.origin != FDB_ORIGIN_VXLAN_ADVERTIZED))
@@ -1536,29 +1439,6 @@
                     "Mac: %s Vlan: %d port:%s type:%s", entry.mac.to_string().c_str(),
                     vlan.m_vlan_info.vlan_id, port_name.c_str(), type.c_str());
         m_mclagFdbStateTable.del(key);
-=======
-    string key = "Vlan" + to_string(vlan.m_vlan_info.vlan_id) + ":" + entry.mac.to_string();
-
-    if (fdbData.origin != FDB_ORIGIN_VXLAN_ADVERTIZED)
-    {
-        /* State-DB is updated only for Local Mac addresses */
-        // Write to StateDb
-        std::vector<FieldValueTuple> fvs;
-        fvs.push_back(FieldValueTuple("port", port_name));
-        if (fdbData.type == "dynamic_local")
-            fvs.push_back(FieldValueTuple("type", "dynamic"));
-        else
-            fvs.push_back(FieldValueTuple("type", fdbData.type));
-        m_fdbStateTable.set(key, fvs);
-    }
-    else if (macUpdate && (oldOrigin != FDB_ORIGIN_VXLAN_ADVERTIZED))
-    {
-        /* origin is FDB_ORIGIN_ADVERTIZED and it is mac-update
-         * so delete from StateDb since we only keep local fdbs
-         * in state-db
-         */
-        m_fdbStateTable.del(key);
->>>>>>> 1b916c31
     }
 
     if (!macUpdate)
@@ -1594,7 +1474,6 @@
 
     auto it= m_entries.find(entry);
     if (it == m_entries.end())
-<<<<<<< HEAD
     {
         SWSS_LOG_INFO("FdbOrch RemoveFDBEntry: FDB entry isn't found. mac=%s bv_id=0x%" PRIx64, entry.mac.to_string().c_str(), entry.bv_id);
 
@@ -1640,41 +1519,6 @@
         }
     }
 
-=======
-    {
-        SWSS_LOG_INFO("FdbOrch RemoveFDBEntry: FDB entry isn't found. mac=%s bv_id=0x%" PRIx64, entry.mac.to_string().c_str(), entry.bv_id);
-
-        /* check whether the entry is in the saved fdb, if so delete it from there. */
-        deleteFdbEntryFromSavedFDB(entry.mac, vlan.m_vlan_info.vlan_id, origin);
-        return true;
-    }
-
-    FdbData fdbData = it->second;
-    if (!m_portsOrch->getPortByBridgePortId(fdbData.bridge_port_id, port))
-    {
-        SWSS_LOG_NOTICE("FdbOrch RemoveFDBEntry: Failed to locate port from bridge_port_id 0x%" PRIx64, fdbData.bridge_port_id);
-        return false;
-    }
-
-    if (fdbData.origin != origin)
-    {
-        /* When mac is moved from remote to local
-         * BGP will delete the mac from vxlan_fdb_table
-         * but we should not delete this mac here since now
-         * mac in orchagent represents locally learnt
-         */
-        SWSS_LOG_INFO("FdbOrch RemoveFDBEntry: mac=%s fdb origin is different; found_origin:%d delete_origin:%d",
-                entry.mac.to_string().c_str(), fdbData.origin, origin);
-
-        /* We may still have the mac in saved-fdb probably due to unavailability
-         * of bridge-port. check whether the entry is in the saved fdb,
-         * if so delete it from there. */
-        deleteFdbEntryFromSavedFDB(entry.mac, vlan.m_vlan_info.vlan_id, origin);
-
-        return true;
-    }
-
->>>>>>> 1b916c31
     string key = "Vlan" + to_string(vlan.m_vlan_info.vlan_id) + ":" + entry.mac.to_string();
 
     sai_status_t status;
@@ -1705,11 +1549,7 @@
     (void)m_entries.erase(entry);
 
     // Remove in StateDb
-<<<<<<< HEAD
     if ((fdbData.origin != FDB_ORIGIN_VXLAN_ADVERTIZED) && (fdbData.origin != FDB_ORIGIN_MCLAG_ADVERTIZED))
-=======
-    if (fdbData.origin != FDB_ORIGIN_VXLAN_ADVERTIZED)
->>>>>>> 1b916c31
     {
         m_fdbStateTable.del(key);
     }
@@ -1725,17 +1565,10 @@
     notify(SUBJECT_TYPE_FDB_CHANGE, &update);
 
     notifyTunnelOrch(update.port);
-<<<<<<< HEAD
 
     return true;
 }
 
-=======
-
-    return true;
-}
-
->>>>>>> 1b916c31
 void FdbOrch::deleteFdbEntryFromSavedFDB(const MacAddress &mac,
         const unsigned short &vlanId, FdbOrigin origin, const string portName)
 {
@@ -1794,8 +1627,4 @@
       return;
 
     tunnel_orch->deleteTunnelPort(port);
-<<<<<<< HEAD
 }
-=======
-}
->>>>>>> 1b916c31
