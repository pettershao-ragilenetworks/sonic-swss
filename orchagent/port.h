#ifndef SWSS_PORT_H
#define SWSS_PORT_H

extern "C" {
#include "sai.h"
}

#include <set>
#include <string>
#include <vector>
#include <map>
#include <bitset>
#include <unordered_set>

#define DEFAULT_PORT_VLAN_ID    1
/*
 * Default MTU is derived from SAI_PORT_ATTR_MTU (1514)
 * Orchagent adds extra 22 bytes for Ethernet header and FCS,
 * hence setting to 1492 (1514 - 22)
 */
#define DEFAULT_MTU             1492

#define VNID_NONE               0xFFFFFFFF

namespace swss {

struct VlanMemberEntry
{
    std::string                alias;
    sai_object_id_t            vlan_member_id;
    sai_vlan_tagging_mode_t    vlan_mode;
};

typedef std::map<sai_vlan_id_t, VlanMemberEntry> vlan_members_t;

struct VlanInfo
{
    sai_object_id_t     vlan_oid = 0;
    sai_vlan_id_t       vlan_id = 0;
};

class Port
{
public:
    enum Type {
        CPU,
        PHY,
        MGMT,
        LOOPBACK,
        VLAN,
        LAG,
        TUNNEL,
        SUBPORT,
        UNKNOWN
    } ;

    Port() {};
    Port(std::string alias, Type type) :
            m_alias(alias), m_type(type) {};

    inline bool operator<(const Port &o) const
    {
        return m_alias < o.m_alias;
    }

    inline bool operator==(const Port &o) const
    {
        return m_alias == o.m_alias;
    }

    inline bool operator!=(const Port &o) const
    {
        return !(*this == o);
    }

    std::string         m_alias;
    Type                m_type;
    int                 m_index = 0;    // PHY_PORT: index
    uint32_t            m_mtu = DEFAULT_MTU;
    uint32_t            m_speed = 0;    // Mbps
    std::string         m_learn_mode = "hardware";
    bool                m_autoneg = false;
    bool                m_admin_state_up = false;
    bool                m_init = false;
    sai_object_id_t     m_port_id = 0;
    sai_port_fec_mode_t m_fec_mode = SAI_PORT_FEC_MODE_NONE;
    VlanInfo            m_vlan_info;
    MacAddress          m_mac;
    sai_object_id_t     m_bridge_port_id = 0;   // TODO: port could have multiple bridge port IDs
    sai_object_id_t     m_bridge_port_admin_state = 0;   // TODO: port could have multiple bridge port IDs
    sai_vlan_id_t       m_port_vlan_id = DEFAULT_PORT_VLAN_ID;  // Port VLAN ID
    sai_object_id_t     m_rif_id = 0;
    sai_object_id_t     m_vr_id = 0;
    sai_object_id_t     m_hif_id = 0;
    sai_object_id_t     m_lag_id = 0;
    sai_object_id_t     m_lag_member_id = 0;
    sai_object_id_t     m_tunnel_id = 0;
    sai_object_id_t     m_ingress_acl_table_group_id = 0;
    sai_object_id_t     m_egress_acl_table_group_id = 0;
    vlan_members_t      m_vlan_members;
    sai_object_id_t     m_parent_port_id = 0;
    uint32_t            m_dependency_bitmap = 0;
    sai_port_oper_status_t m_oper_status = SAI_PORT_OPER_STATUS_UNKNOWN;
    std::set<std::string> m_members;
    std::set<std::string> m_child_ports;
    std::vector<sai_object_id_t> m_queue_ids;
    std::vector<sai_object_id_t> m_priority_group_ids;
    sai_port_priority_flow_control_mode_t m_pfc_asym = SAI_PORT_PRIORITY_FLOW_CONTROL_MODE_COMBINED;
<<<<<<< HEAD
    uint8_t m_pfc_bitmask = 0;
    uint32_t            m_fdb_count = 0;
    uint32_t            m_up_member_count = 0;
    uint32_t m_nat_zone_id = 0;
=======
    uint8_t   m_pfc_bitmask = 0;
    uint32_t  m_nat_zone_id = 0;
    uint32_t  m_vnid = VNID_NONE;
    uint32_t  m_fdb_count = 0;
>>>>>>> c0f951cb

    /*
     * Following two bit vectors are used to lock
     * the PG/queue from being changed in BufferOrch.
     * The use case scenario is when PfcWdZeroBufferHandler
     * sets zero buffer profile it should protect PG/queue
     * from being overwritten in BufferOrch.
     */
    std::vector<bool> m_queue_lock;
    std::vector<bool> m_priority_group_lock;
    std::vector<sai_object_id_t> m_priority_group_pending_profile;

    std::unordered_set<sai_object_id_t> m_ingress_acl_tables_uset;
    std::unordered_set<sai_object_id_t> m_egress_acl_tables_uset;
};

}

#endif /* SWSS_PORT_H */<|MERGE_RESOLUTION|>--- conflicted
+++ resolved
@@ -106,17 +106,11 @@
     std::vector<sai_object_id_t> m_queue_ids;
     std::vector<sai_object_id_t> m_priority_group_ids;
     sai_port_priority_flow_control_mode_t m_pfc_asym = SAI_PORT_PRIORITY_FLOW_CONTROL_MODE_COMBINED;
-<<<<<<< HEAD
-    uint8_t m_pfc_bitmask = 0;
-    uint32_t            m_fdb_count = 0;
-    uint32_t            m_up_member_count = 0;
-    uint32_t m_nat_zone_id = 0;
-=======
     uint8_t   m_pfc_bitmask = 0;
     uint32_t  m_nat_zone_id = 0;
     uint32_t  m_vnid = VNID_NONE;
     uint32_t  m_fdb_count = 0;
->>>>>>> c0f951cb
+    uint32_t  m_up_member_count = 0;
 
     /*
      * Following two bit vectors are used to lock
