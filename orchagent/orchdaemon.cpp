#include <unistd.h>
#include <unordered_map>
#include <limits.h>
#include "orchdaemon.h"
#include "logger.h"
#include <sairedis.h>
#include "warm_restart.h"

#define SAI_SWITCH_ATTR_CUSTOM_RANGE_BASE SAI_SWITCH_ATTR_CUSTOM_RANGE_START
#include "sairedis.h"
#include "chassisorch.h"

using namespace std;
using namespace swss;

/* select() function timeout retry time */
#define SELECT_TIMEOUT 1000
#define PFC_WD_POLL_MSECS 100

extern sai_switch_api_t*           sai_switch_api;
extern sai_object_id_t             gSwitchId;
extern bool                        gSaiRedisLogRotate;

extern void syncd_apply_view();
/*
 * Global orch daemon variables
 */
PortsOrch *gPortsOrch;
FdbOrch *gFdbOrch;
IntfsOrch *gIntfsOrch;
NeighOrch *gNeighOrch;
RouteOrch *gRouteOrch;
FgNhgOrch *gFgNhgOrch;
AclOrch *gAclOrch;
CrmOrch *gCrmOrch;
BufferOrch *gBufferOrch;
SwitchOrch *gSwitchOrch;
Directory<Orch*> gDirectory;
NatOrch *gNatOrch;
MlagOrch *gMlagOrch;
IsoGrpOrch *gIsoGrpOrch;

bool gIsNatSupported = false;

OrchDaemon::OrchDaemon(DBConnector *applDb, DBConnector *configDb, DBConnector *stateDb) :
        m_applDb(applDb),
        m_configDb(configDb),
        m_stateDb(stateDb)
{
    SWSS_LOG_ENTER();
}

OrchDaemon::~OrchDaemon()
{
    SWSS_LOG_ENTER();

    /*
     * Some orchagents call other agents in their destructor.
     * To avoid accessing deleted agent, do deletion in reverse order.
     * NOTE: This is stil not a robust solution, as order in this list
     *       does not strictly match the order of construction of agents.
     * For a robust solution, first some cleaning/house-keeping in
     * orchagents management is in order.
     * For now it fixes, possible crash during process exit.
     */
    auto it = m_orchList.rbegin();
    for(; it != m_orchList.rend(); ++it) {
        delete(*it);
    }
}

bool OrchDaemon::init()
{
    SWSS_LOG_ENTER();

    string platform = getenv("platform") ? getenv("platform") : "";
    TableConnector stateDbSwitchTable(m_stateDb, "SWITCH_CAPABILITY");

    gSwitchOrch = new SwitchOrch(m_applDb, APP_SWITCH_TABLE_NAME, stateDbSwitchTable);

    const int portsorch_base_pri = 40;

    vector<table_name_with_pri_t> ports_tables = {
        { APP_PORT_TABLE_NAME,        portsorch_base_pri + 5 },
        { APP_VLAN_TABLE_NAME,        portsorch_base_pri + 2 },
        { APP_VLAN_MEMBER_TABLE_NAME, portsorch_base_pri     },
        { APP_LAG_TABLE_NAME,         portsorch_base_pri + 4 },
        { APP_LAG_MEMBER_TABLE_NAME,  portsorch_base_pri     }
    };

    gCrmOrch = new CrmOrch(m_configDb, CFG_CRM_TABLE_NAME);
    gPortsOrch = new PortsOrch(m_applDb, ports_tables);
    TableConnector applDbFdb(m_applDb, APP_FDB_TABLE_NAME);
    TableConnector stateDbFdb(m_stateDb, STATE_FDB_TABLE_NAME);
    gFdbOrch = new FdbOrch(applDbFdb, stateDbFdb, gPortsOrch);

    vector<string> vnet_tables = {
            APP_VNET_RT_TABLE_NAME,
            APP_VNET_RT_TUNNEL_TABLE_NAME
    };

    vector<string> cfg_vnet_tables = {
            CFG_VNET_RT_TABLE_NAME,
            CFG_VNET_RT_TUNNEL_TABLE_NAME
    };

    VNetOrch *vnet_orch;
    vnet_orch = new VNetOrch(m_applDb, APP_VNET_TABLE_NAME);

    gDirectory.set(vnet_orch);
    VNetCfgRouteOrch *cfg_vnet_rt_orch = new VNetCfgRouteOrch(m_configDb, m_applDb, cfg_vnet_tables);
    gDirectory.set(cfg_vnet_rt_orch);
    VNetRouteOrch *vnet_rt_orch = new VNetRouteOrch(m_applDb, vnet_tables, vnet_orch);
    gDirectory.set(vnet_rt_orch);
    VRFOrch *vrf_orch = new VRFOrch(m_applDb, APP_VRF_TABLE_NAME, m_stateDb, STATE_VRF_OBJECT_TABLE_NAME);
    gDirectory.set(vrf_orch);

    const vector<string> chassis_frontend_tables = {
        CFG_PASS_THROUGH_ROUTE_TABLE_NAME,
    };
    ChassisOrch* chassis_frontend_orch = new ChassisOrch(m_configDb, m_applDb, chassis_frontend_tables, vnet_rt_orch);
    gDirectory.set(chassis_frontend_orch);

    gIntfsOrch = new IntfsOrch(m_applDb, APP_INTF_TABLE_NAME, vrf_orch);
    gNeighOrch = new NeighOrch(m_applDb, APP_NEIGH_TABLE_NAME, gIntfsOrch);

    vector<string> fgnhg_tables = {
        CFG_FG_NHG,
        CFG_FG_NHG_PREFIX,
        CFG_FG_NHG_MEMBER
    };

    gFgNhgOrch = new FgNhgOrch(m_configDb, m_applDb, m_stateDb, fgnhg_tables, gNeighOrch, gIntfsOrch, vrf_orch);
    gDirectory.set(gFgNhgOrch);
    gRouteOrch = new RouteOrch(m_applDb, APP_ROUTE_TABLE_NAME, gSwitchOrch, gNeighOrch, gIntfsOrch, vrf_orch, gFgNhgOrch);

    CoppOrch  *copp_orch  = new CoppOrch(m_applDb, APP_COPP_TABLE_NAME);
    TunnelDecapOrch *tunnel_decap_orch = new TunnelDecapOrch(m_applDb, APP_TUNNEL_DECAP_TABLE_NAME);

    VxlanTunnelOrch *vxlan_tunnel_orch = new VxlanTunnelOrch(m_applDb, APP_VXLAN_TUNNEL_TABLE_NAME);
    gDirectory.set(vxlan_tunnel_orch);
    VxlanTunnelMapOrch *vxlan_tunnel_map_orch = new VxlanTunnelMapOrch(m_applDb, APP_VXLAN_TUNNEL_MAP_TABLE_NAME);
    gDirectory.set(vxlan_tunnel_map_orch);
    VxlanVrfMapOrch *vxlan_vrf_orch = new VxlanVrfMapOrch(m_applDb, APP_VXLAN_VRF_TABLE_NAME);
    gDirectory.set(vxlan_vrf_orch);

    vector<string> qos_tables = {
        CFG_TC_TO_QUEUE_MAP_TABLE_NAME,
        CFG_SCHEDULER_TABLE_NAME,
        CFG_DSCP_TO_TC_MAP_TABLE_NAME,
        CFG_DOT1P_TO_TC_MAP_TABLE_NAME,
        CFG_QUEUE_TABLE_NAME,
        CFG_PORT_QOS_MAP_TABLE_NAME,
        CFG_WRED_PROFILE_TABLE_NAME,
        CFG_TC_TO_PRIORITY_GROUP_MAP_TABLE_NAME,
        CFG_PFC_PRIORITY_TO_PRIORITY_GROUP_MAP_TABLE_NAME,
        CFG_PFC_PRIORITY_TO_QUEUE_MAP_TABLE_NAME
    };
    QosOrch *qos_orch = new QosOrch(m_configDb, qos_tables);

    vector<string> buffer_tables = {
        CFG_BUFFER_POOL_TABLE_NAME,
        CFG_BUFFER_PROFILE_TABLE_NAME,
        CFG_BUFFER_QUEUE_TABLE_NAME,
        CFG_BUFFER_PG_TABLE_NAME,
        CFG_BUFFER_PORT_INGRESS_PROFILE_LIST_NAME,
        CFG_BUFFER_PORT_EGRESS_PROFILE_LIST_NAME
    };
    gBufferOrch = new BufferOrch(m_configDb, buffer_tables);

    PolicerOrch *policer_orch = new PolicerOrch(m_configDb, "POLICER");

    TableConnector stateDbMirrorSession(m_stateDb, STATE_MIRROR_SESSION_TABLE_NAME);
    TableConnector confDbMirrorSession(m_configDb, CFG_MIRROR_SESSION_TABLE_NAME);
    MirrorOrch *mirror_orch = new MirrorOrch(stateDbMirrorSession, confDbMirrorSession, gPortsOrch, gRouteOrch, gNeighOrch, gFdbOrch, policer_orch);

    TableConnector confDbAclTable(m_configDb, CFG_ACL_TABLE_TABLE_NAME);
    TableConnector confDbAclRuleTable(m_configDb, CFG_ACL_RULE_TABLE_NAME);
    TableConnector appDbAclTable(m_applDb, APP_ACL_TABLE_TABLE_NAME);
    TableConnector appDbAclRuleTable(m_applDb, APP_ACL_RULE_TABLE_NAME);

    vector<TableConnector> acl_table_connectors = {
        confDbAclTable,
        confDbAclRuleTable,
        appDbAclTable,
        appDbAclRuleTable
    };

    vector<string> dtel_tables = {
        CFG_DTEL_TABLE_NAME,
        CFG_DTEL_REPORT_SESSION_TABLE_NAME,
        CFG_DTEL_INT_SESSION_TABLE_NAME,
        CFG_DTEL_QUEUE_REPORT_TABLE_NAME,
        CFG_DTEL_EVENT_TABLE_NAME
    };

    vector<string> wm_tables = {
        CFG_WATERMARK_TABLE_NAME,
        CFG_FLEX_COUNTER_TABLE_NAME
    };

    WatermarkOrch *wm_orch = new WatermarkOrch(m_configDb, wm_tables);

    vector<string> sflow_tables = {
            APP_SFLOW_TABLE_NAME,
            APP_SFLOW_SESSION_TABLE_NAME,
            APP_SFLOW_SAMPLE_RATE_TABLE_NAME
    };
    SflowOrch *sflow_orch = new SflowOrch(m_applDb,  sflow_tables);

    vector<string> debug_counter_tables = {
        CFG_DEBUG_COUNTER_TABLE_NAME,
        CFG_DEBUG_COUNTER_DROP_REASON_TABLE_NAME
    };

    DebugCounterOrch *debug_counter_orch = new DebugCounterOrch(m_configDb, debug_counter_tables, 1000);

    const int natorch_base_pri = 50;

    vector<table_name_with_pri_t> nat_tables = {
        { APP_NAT_DNAT_POOL_TABLE_NAME,  natorch_base_pri + 5 },
        { APP_NAT_TABLE_NAME,            natorch_base_pri + 4 },
        { APP_NAPT_TABLE_NAME,           natorch_base_pri + 3 },
        { APP_NAT_TWICE_TABLE_NAME,      natorch_base_pri + 2 },
        { APP_NAPT_TWICE_TABLE_NAME,     natorch_base_pri + 1 },
        { APP_NAT_GLOBAL_TABLE_NAME,     natorch_base_pri     }
    };

    gNatOrch = new NatOrch(m_applDb, m_stateDb, nat_tables, gRouteOrch, gNeighOrch);

    /*
     * The order of the orch list is important for state restore of warm start and
     * the queued processing in m_toSync map after gPortsOrch->allPortsReady() is set.
     *
     * For the multiple consumers in Orchs, tasks in a table which name is smaller in lexicographic order are processed first
     * when iterating ConsumerMap. This is ensured implicitly by the order of keys in ordered map.
     * For cases when Orch has to process tables in specific order, like PortsOrch during warm start, it has to override Orch::doTask()
     */
    m_orchList = { gSwitchOrch, gCrmOrch, gPortsOrch, gBufferOrch, gIntfsOrch, gNeighOrch, gRouteOrch, copp_orch, tunnel_decap_orch, qos_orch, wm_orch, policer_orch, sflow_orch, debug_counter_orch};

    bool initialize_dtel = false;
    if (platform == BFN_PLATFORM_SUBSTRING || platform == VS_PLATFORM_SUBSTRING)
    {
        sai_attr_capability_t capability;
        capability.create_implemented = true;

    /* Will uncomment this when saiobject.h support is added to SONiC */
    /*
    sai_status_t status;

        status = sai_query_attribute_capability(gSwitchId, SAI_OBJECT_TYPE_DTEL, SAI_DTEL_ATTR_SWITCH_ID, &capability);
        if (status != SAI_STATUS_SUCCESS)
        {
            SWSS_LOG_ERROR("Could not query Dataplane telemetry capability %d", status);
            exit(EXIT_FAILURE);
        }
    */

        if (capability.create_implemented)
        {
            initialize_dtel = true;
        }
    }

    DTelOrch *dtel_orch = NULL;
    if (initialize_dtel)
    {
        dtel_orch = new DTelOrch(m_configDb, dtel_tables, gPortsOrch);
        m_orchList.push_back(dtel_orch);
    }
    gAclOrch = new AclOrch(acl_table_connectors, gSwitchOrch, gPortsOrch, mirror_orch, gNeighOrch, gRouteOrch, dtel_orch);

    vector<string> mlag_tables = {
        { CFG_MCLAG_TABLE_NAME },
        { CFG_MCLAG_INTF_TABLE_NAME }
    };
    gMlagOrch = new MlagOrch(m_configDb, mlag_tables);

    TableConnector appDbIsoGrpTbl(m_applDb, APP_ISOLATION_GROUP_TABLE_NAME);
    vector<TableConnector> iso_grp_tbl_ctrs = {
        appDbIsoGrpTbl
    };

    gIsoGrpOrch = new IsoGrpOrch(iso_grp_tbl_ctrs);

    m_orchList.push_back(gFdbOrch);
    m_orchList.push_back(mirror_orch);
    m_orchList.push_back(gAclOrch);
    m_orchList.push_back(chassis_frontend_orch);
    m_orchList.push_back(vrf_orch);
    m_orchList.push_back(vxlan_tunnel_orch);
    m_orchList.push_back(vxlan_tunnel_map_orch);
    m_orchList.push_back(vxlan_vrf_orch);
    m_orchList.push_back(cfg_vnet_rt_orch);
    m_orchList.push_back(vnet_orch);
    m_orchList.push_back(vnet_rt_orch);
    m_orchList.push_back(gNatOrch);
<<<<<<< HEAD
    m_orchList.push_back(gMlagOrch);
    m_orchList.push_back(gIsoGrpOrch);
=======
    m_orchList.push_back(gFgNhgOrch);
>>>>>>> fea7ade7

    m_select = new Select();

    vector<string> flex_counter_tables = {
        CFG_FLEX_COUNTER_TABLE_NAME
    };

    m_orchList.push_back(new FlexCounterOrch(m_configDb, flex_counter_tables));

    vector<string> pfc_wd_tables = {
        CFG_PFC_WD_TABLE_NAME
    };

    if ((platform == MLNX_PLATFORM_SUBSTRING)
        || (platform == INVM_PLATFORM_SUBSTRING)
        || (platform == BFN_PLATFORM_SUBSTRING)
        || (platform == NPS_PLATFORM_SUBSTRING))
    {

        static const vector<sai_port_stat_t> portStatIds =
        {
            SAI_PORT_STAT_PFC_0_RX_PAUSE_DURATION,
            SAI_PORT_STAT_PFC_1_RX_PAUSE_DURATION,
            SAI_PORT_STAT_PFC_2_RX_PAUSE_DURATION,
            SAI_PORT_STAT_PFC_3_RX_PAUSE_DURATION,
            SAI_PORT_STAT_PFC_4_RX_PAUSE_DURATION,
            SAI_PORT_STAT_PFC_5_RX_PAUSE_DURATION,
            SAI_PORT_STAT_PFC_6_RX_PAUSE_DURATION,
            SAI_PORT_STAT_PFC_7_RX_PAUSE_DURATION,
            SAI_PORT_STAT_PFC_0_RX_PKTS,
            SAI_PORT_STAT_PFC_1_RX_PKTS,
            SAI_PORT_STAT_PFC_2_RX_PKTS,
            SAI_PORT_STAT_PFC_3_RX_PKTS,
            SAI_PORT_STAT_PFC_4_RX_PKTS,
            SAI_PORT_STAT_PFC_5_RX_PKTS,
            SAI_PORT_STAT_PFC_6_RX_PKTS,
            SAI_PORT_STAT_PFC_7_RX_PKTS,
        };

        static const vector<sai_queue_stat_t> queueStatIds =
        {
            SAI_QUEUE_STAT_PACKETS,
            SAI_QUEUE_STAT_CURR_OCCUPANCY_BYTES,
        };

        static const vector<sai_queue_attr_t> queueAttrIds;

        if ((platform == MLNX_PLATFORM_SUBSTRING)
            || (platform == INVM_PLATFORM_SUBSTRING)
            || (platform == NPS_PLATFORM_SUBSTRING))
        {
            m_orchList.push_back(new PfcWdSwOrch<PfcWdZeroBufferHandler, PfcWdLossyHandler>(
                        m_configDb,
                        pfc_wd_tables,
                        portStatIds,
                        queueStatIds,
                        queueAttrIds,
                        PFC_WD_POLL_MSECS));
        }
        else if (platform == BFN_PLATFORM_SUBSTRING)
        {
            m_orchList.push_back(new PfcWdSwOrch<PfcWdAclHandler, PfcWdLossyHandler>(
                        m_configDb,
                        pfc_wd_tables,
                        portStatIds,
                        queueStatIds,
                        queueAttrIds,
                        PFC_WD_POLL_MSECS));
        }
    }
    else if (platform == BRCM_PLATFORM_SUBSTRING)
    {
        static const vector<sai_port_stat_t> portStatIds =
        {
            SAI_PORT_STAT_PFC_0_RX_PKTS,
            SAI_PORT_STAT_PFC_1_RX_PKTS,
            SAI_PORT_STAT_PFC_2_RX_PKTS,
            SAI_PORT_STAT_PFC_3_RX_PKTS,
            SAI_PORT_STAT_PFC_4_RX_PKTS,
            SAI_PORT_STAT_PFC_5_RX_PKTS,
            SAI_PORT_STAT_PFC_6_RX_PKTS,
            SAI_PORT_STAT_PFC_7_RX_PKTS,
            SAI_PORT_STAT_PFC_0_ON2OFF_RX_PKTS,
            SAI_PORT_STAT_PFC_1_ON2OFF_RX_PKTS,
            SAI_PORT_STAT_PFC_2_ON2OFF_RX_PKTS,
            SAI_PORT_STAT_PFC_3_ON2OFF_RX_PKTS,
            SAI_PORT_STAT_PFC_4_ON2OFF_RX_PKTS,
            SAI_PORT_STAT_PFC_5_ON2OFF_RX_PKTS,
            SAI_PORT_STAT_PFC_6_ON2OFF_RX_PKTS,
            SAI_PORT_STAT_PFC_7_ON2OFF_RX_PKTS,
        };

        static const vector<sai_queue_stat_t> queueStatIds =
        {
            SAI_QUEUE_STAT_PACKETS,
            SAI_QUEUE_STAT_CURR_OCCUPANCY_BYTES,
        };

        static const vector<sai_queue_attr_t> queueAttrIds =
        {
            SAI_QUEUE_ATTR_PAUSE_STATUS,
        };

        m_orchList.push_back(new PfcWdSwOrch<PfcWdAclHandler, PfcWdLossyHandler>(
                    m_configDb,
                    pfc_wd_tables,
                    portStatIds,
                    queueStatIds,
                    queueAttrIds,
                    PFC_WD_POLL_MSECS));
    }

    m_orchList.push_back(&CounterCheckOrch::getInstance(m_configDb));

    if (WarmStart::isWarmStart())
    {
        bool suc = warmRestoreAndSyncUp();
        if (!suc)
        {
            return false;
        }
    }

    return true;
}

/* Flush redis through sairedis interface */
void OrchDaemon::flush()
{
    SWSS_LOG_ENTER();

    sai_attribute_t attr;
    attr.id = SAI_REDIS_SWITCH_ATTR_FLUSH;
    sai_status_t status = sai_switch_api->set_switch_attribute(gSwitchId, &attr);
    if (status != SAI_STATUS_SUCCESS)
    {
        SWSS_LOG_ERROR("Failed to flush redis pipeline %d", status);
        exit(EXIT_FAILURE);
    }

    // check if logroate is requested
    if (gSaiRedisLogRotate)
    {
        SWSS_LOG_NOTICE("performing log rotate");

        gSaiRedisLogRotate = false;

        attr.id = SAI_REDIS_SWITCH_ATTR_PERFORM_LOG_ROTATE;
        attr.value.booldata = true;

        sai_switch_api->set_switch_attribute(gSwitchId, &attr);
    }
}

void OrchDaemon::start()
{
    SWSS_LOG_ENTER();

    for (Orch *o : m_orchList)
    {
        m_select->addSelectables(o->getSelectables());
    }

    while (true)
    {
        Selectable *s;
        int ret;

        ret = m_select->select(&s, SELECT_TIMEOUT);

        if (ret == Select::ERROR)
        {
            SWSS_LOG_NOTICE("Error: %s!\n", strerror(errno));
            continue;
        }

        if (ret == Select::TIMEOUT)
        {
            /* Let sairedis to flush all SAI function call to ASIC DB.
             * Normally the redis pipeline will flush when enough request
             * accumulated. Still it is possible that small amount of
             * requests live in it. When the daemon has nothing to do, it
             * is a good chance to flush the pipeline  */
            flush();
            continue;
        }

        auto *c = (Executor *)s;
        c->execute();

        /* After each iteration, periodically check all m_toSync map to
         * execute all the remaining tasks that need to be retried. */

        /* TODO: Abstract Orch class to have a specific todo list */
        for (Orch *o : m_orchList)
            o->doTask();

        /*
         * Asked to check warm restart readiness.
         * Not doing this under Select::TIMEOUT condition because of
         * the existence of finer granularity ExecutableTimer with select
         */
        if (gSwitchOrch->checkRestartReady())
        {
            bool ret = warmRestartCheck();
            if (ret)
            {
                // Orchagent is ready to perform warm restart, stop processing any new db data.
                // Should sleep here or continue handling timers and etc.??
                if (!gSwitchOrch->checkRestartNoFreeze())
                {
                    // Disable FDB aging
                    gSwitchOrch->setAgingFDB(0);

                    // Disable FDB learning on all bridge ports
                    for (auto& pair: gPortsOrch->getAllPorts())
                    {
                        auto& port = pair.second;
                        gPortsOrch->setBridgePortLearningFDB(port, SAI_BRIDGE_PORT_FDB_LEARNING_MODE_DISABLE);
                    }

                    // Flush sairedis's redis pipeline
                    flush();

                    SWSS_LOG_WARN("Orchagent is frozen for warm restart!");
                    sleep(UINT_MAX);
                }
            }
        }
    }
}

/*
 * Try to perform orchagent state restore and dynamic states sync up if
 * warm start reqeust is detected.
 */
bool OrchDaemon::warmRestoreAndSyncUp()
{
    WarmStart::setWarmStartState("orchagent", WarmStart::INITIALIZED);

    for (Orch *o : m_orchList)
    {
        o->bake();
    }

    /*
     * Three iterations are needed.
     *
     * First iteration: switchorch, Port init/hostif create part of portorch, buffers configuration
     *
     * Second iteratoin: port speed/mtu/fec_mode/pfc_asym/admin_status config,
     * other orch(s) which wait for port to become ready.
     *
     * Third iteration: Drain remaining data that are out of order.
     */

    for (auto it = 0; it < 3; it++)
    {
        SWSS_LOG_DEBUG("The current iteration is %d", it);

        for (Orch *o : m_orchList)
        {
            o->doTask();
        }
    }

    for (Orch *o : m_orchList)
    {
        o->postBake();
    }

    /*
     * At this point, all the pre-existing data should have been processed properly, and
     * orchagent should be in exact same state of pre-shutdown.
     * Perform restore validation as needed.
     */
    bool suc = warmRestoreValidation();
    if (!suc)
    {
        SWSS_LOG_ERROR("Orchagent state restore failed");
        return false;
    }

    SWSS_LOG_NOTICE("Orchagent state restore done");

    syncd_apply_view();

    /* Start dynamic state sync up */
    gPortsOrch->refreshPortStatus();

    /*
     * Note. Arp sync up is handled in neighsyncd.
     * The "RECONCILED" state of orchagent doesn't mean the state related to neighbor is up to date.
     */
    WarmStart::setWarmStartState("orchagent", WarmStart::RECONCILED);
    return true;
}

/*
 * Get tasks to sync for consumers of each orch being managed by this orch daemon
 */
void OrchDaemon::getTaskToSync(vector<string> &ts)
{
    for (Orch *o : m_orchList)
    {
        o->dumpPendingTasks(ts);
    }
}


/* Perform basic validation after start restore for warm start */
bool OrchDaemon::warmRestoreValidation()
{
    /*
     * No pending task should exist for any of the consumer at this point.
     * All the prexisting data in appDB and configDb have been read and processed.
     */
    vector<string> ts;
    getTaskToSync(ts);
    if (ts.size() != 0)
    {
        // TODO: Update this section accordingly once pre-warmStart consistency validation is ready.
        SWSS_LOG_NOTICE("There are pending consumer tasks after restore: ");
        for(auto &s : ts)
        {
            SWSS_LOG_NOTICE("%s", s.c_str());
        }
    }
    WarmStart::setWarmStartState("orchagent", WarmStart::RESTORED);
    return ts.empty();
}

/*
 * Reply with "READY" notification if no pending tasks, and return true.
 * Ortherwise reply with "NOT_READY" notification and return false.
 * Further consideration is needed as to when orchagent is treated as warm restart ready.
 * For now, no pending task should exist in any orch agent.
 */
bool OrchDaemon::warmRestartCheck()
{
    std::vector<swss::FieldValueTuple> values;
    std::string op = "orchagent";
    std::string data = "READY";
    bool ret = true;

    vector<string> ts;
    getTaskToSync(ts);

    if (ts.size() != 0)
    {
        SWSS_LOG_NOTICE("WarmRestart check found pending tasks: ");
        for(auto &s : ts)
        {
            SWSS_LOG_NOTICE("    %s", s.c_str());
        }
        if (!gSwitchOrch->skipPendingTaskCheck())
        {
            data = "NOT_READY";
            ret = false;
        }
        else
        {
            SWSS_LOG_NOTICE("Orchagent objects dependency check skipped");
        }
    }

    SWSS_LOG_NOTICE("Restart check result: %s", data.c_str());
    gSwitchOrch->restartCheckReply(op,  data, values);
    return ret;
}<|MERGE_RESOLUTION|>--- conflicted
+++ resolved
@@ -295,12 +295,9 @@
     m_orchList.push_back(vnet_orch);
     m_orchList.push_back(vnet_rt_orch);
     m_orchList.push_back(gNatOrch);
-<<<<<<< HEAD
     m_orchList.push_back(gMlagOrch);
     m_orchList.push_back(gIsoGrpOrch);
-=======
     m_orchList.push_back(gFgNhgOrch);
->>>>>>> fea7ade7
 
     m_select = new Select();
 
