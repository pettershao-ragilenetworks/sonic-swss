--- conflicted
+++ resolved
@@ -111,12 +111,7 @@
     };
 
     gCrmOrch = new CrmOrch(m_configDb, CFG_CRM_TABLE_NAME);
-<<<<<<< HEAD
-    gPortsOrch = new PortsOrch(m_applDb, ports_tables, m_chassisAppDb);
-
-=======
     gPortsOrch = new PortsOrch(m_applDb, m_stateDb, ports_tables, m_chassisAppDb);
->>>>>>> 1e3a532d
     TableConnector stateDbFdb(m_stateDb, STATE_FDB_TABLE_NAME);
     TableConnector stateMclagDbFdb(m_stateDb, STATE_MCLAG_REMOTE_FDB_TABLE_NAME);
     gFdbOrch = new FdbOrch(m_applDb, app_fdb_tables, stateDbFdb, stateMclagDbFdb, gPortsOrch);
