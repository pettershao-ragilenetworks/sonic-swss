--- conflicted
+++ resolved
@@ -38,12 +38,9 @@
 SwitchOrch *gSwitchOrch;
 Directory<Orch*> gDirectory;
 NatOrch *gNatOrch;
-<<<<<<< HEAD
 MlagOrch *gMlagOrch;
 IsoGrpOrch *gIsoGrpOrch;
-=======
 MACsecOrch *gMacsecOrch;
->>>>>>> 1b916c31
 
 bool gIsNatSupported = false;
 
@@ -107,7 +104,6 @@
     };
 
     gCrmOrch = new CrmOrch(m_configDb, CFG_CRM_TABLE_NAME);
-<<<<<<< HEAD
     gPortsOrch = new PortsOrch(m_applDb, ports_tables);
 
     const int fdborch_pri = 20;
@@ -120,11 +116,6 @@
     TableConnector stateDbFdb(m_stateDb, STATE_FDB_TABLE_NAME);
     TableConnector stateMclagDbFdb(m_stateDb, STATE_MCLAG_REMOTE_FDB_TABLE_NAME);
     gFdbOrch = new FdbOrch(m_applDb, app_fdb_tables, stateDbFdb, stateMclagDbFdb, gPortsOrch);
-=======
-    gPortsOrch = new PortsOrch(m_applDb, ports_tables, m_chassisAppDb);
-    TableConnector stateDbFdb(m_stateDb, STATE_FDB_TABLE_NAME);
-    gFdbOrch = new FdbOrch(m_applDb, app_fdb_tables, stateDbFdb, gPortsOrch);
->>>>>>> 1b916c31
 
     vector<string> vnet_tables = {
             APP_VNET_RT_TABLE_NAME,
