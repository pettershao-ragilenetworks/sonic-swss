--- conflicted
+++ resolved
@@ -62,15 +62,11 @@
             chassisorch.cpp \
             debugcounterorch.cpp \
             natorch.cpp \
-<<<<<<< HEAD
             mlagorch.cpp \
             isolationgrouporch.cpp \
-            muxorch.cpp
-=======
             muxorch.cpp \
             macsecorch.cpp \
             lagid.cpp 
->>>>>>> 1b916c31
 
 orchagent_SOURCES += flex_counter/flex_counter_manager.cpp flex_counter/flex_counter_stat_manager.cpp
 orchagent_SOURCES += debug_counter/debug_counter.cpp debug_counter/drop_counter.cpp
