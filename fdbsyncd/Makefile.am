--- conflicted
+++ resolved
@@ -1,4 +1,3 @@
-<<<<<<< HEAD
 INCLUDES = -I $(top_srcdir) -I $(top_srcdir)/warmrestart
 
 bin_PROGRAMS = fdbsyncd
@@ -17,21 +16,4 @@
 
 if GCOV_ENABLED
 fdbsyncd_LDADD += -lgcovpreload
-endif
-=======
-INCLUDES = -I $(top_srcdir) -I $(top_srcdir)/warmrestart
-
-bin_PROGRAMS = fdbsyncd
-
-if DEBUG
-DBGFLAGS = -ggdb -DDEBUG
-else
-DBGFLAGS = -g
-endif
-
-fdbsyncd_SOURCES = fdbsyncd.cpp fdbsync.cpp $(top_srcdir)/warmrestart/warmRestartAssist.cpp
-
-fdbsyncd_CFLAGS = $(DBGFLAGS) $(AM_CFLAGS) $(CFLAGS_COMMON) $(COV_CFLAGS)
-fdbsyncd_CPPFLAGS = $(DBGFLAGS) $(AM_CFLAGS) $(CFLAGS_COMMON) $(COV_CFLAGS)
-fdbsyncd_LDADD = -lnl-3 -lnl-route-3 -lswsscommon $(COV_LDFLAGS)
->>>>>>> 237b89cd
+endif